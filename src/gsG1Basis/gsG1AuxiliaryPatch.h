/** @file gsG1AuxiliaryPatch.h
 *
    @brief Reparametrize one Patch

    This file is part of the G+Smo library.

    This Source Code Form is subject to the terms of the Mozilla Public
    License, v. 2.0. If a copy of the MPL was not distributed with this
    file, You can obtain one at http://mozilla.org/MPL/2.0/.

    Author(s): A. Farahat
*/
#pragma once

#include <gismo.h>
#include <gsCore/gsMultiPatch.h>

namespace gismo
{


class gsG1AuxiliaryPatch
{
public:

    gsG1AuxiliaryPatch()
    {}

    gsG1AuxiliaryPatch(const gsGeometry<> & singlePatch, const size_t globalPatchIndex):
    auxPatch(singlePatch), patchIndex(globalPatchIndex){
        rotationNum = 0;
        axisOrientation = 0;
        gsInfo << "Single patch created: " << patchIndex << "\n";
    };

    void setPlusMinus(index_t plus, index_t minus)
    {
        m_plus = plus;
        m_minus = minus;
    }

    index_t get_n_plus() { return m_plus; }
    index_t get_n_minus() { return m_minus; }

    void rotateParamAntiClock(){
        gsMultiBasis<> auxBase(auxPatch);
        gsTensorBSplineBasis<2, real_t> & temp_L = dynamic_cast<gsTensorBSplineBasis<2, real_t> &>(auxBase.basis(0));
        gsBSplineBasis<> temp_basisLU = dynamic_cast<gsBSplineBasis<> &>(temp_L.component(0));
        gsBSplineBasis<> temp_basisLV = dynamic_cast<gsBSplineBasis<> &>(temp_L.component(1));
        index_t dimU = temp_L.size(0);
        index_t dimV = temp_L.size(1);

        // The number of cols has to match the dimension of the space
        gsMatrix<> mpar(dimU * dimV, auxPatch.targetDim());

        // Loop over the cols
        for (index_t j = 0; j < dimU; j++)
        {   // Loop over the rows
            for (index_t i = 0; i < dimV; i++)
            {
                mpar.row(i + j * dimV) = auxPatch.patch(0).coefs().row((dimU - 1 - j) + dimU * i);
            }
        }

        // Create a new geometry starting from kntot vectors and the matrix of the coefficients reparametrized
        gsTensorBSpline<2, real_t> newgeom1(temp_basisLV.knots(), temp_basisLU.knots(), mpar);

        // Create a new single-patch object
        gsMultiPatch<> newpatch;

        newpatch.addPatch(newgeom1);

        auxPatch.swap(newpatch);
        auxPatch.computeTopology();

        // Update the number of rotation of the axis
        rotationNum++;
    }

    void rotateBasisAntiClock(){
        gsMultiPatch<> newpatch;
        for(size_t np = 0; np < G1repBasis.nPatches(); np++)
        {
            gsMultiBasis<> auxBase(G1repBasis.patch(np));
            gsTensorBSplineBasis<2, real_t>
                & temp_L = dynamic_cast<gsTensorBSplineBasis<2, real_t> &>(auxBase.basis(0));
            gsBSplineBasis<> temp_basisLU = dynamic_cast<gsBSplineBasis<> &>(temp_L.component(0));
            gsBSplineBasis<> temp_basisLV = dynamic_cast<gsBSplineBasis<> &>(temp_L.component(1));
            index_t dimU = temp_L.size(0);
            index_t dimV = temp_L.size(1);

            // The number of cols has to match the dimension of the space
            gsMatrix<> mpar(dimU * dimV, G1repBasis.patch(np).targetDim());

            // Loop over the cols
            for (index_t j = 0; j < dimU; j++)
            {   // Loop over the rows
                for (index_t i = 0; i < dimV; i++)
                {
                    mpar.row(i + j * dimV) = G1repBasis.patch(np).coefs().row((dimU - 1 - j) + dimU * i);
                }
            }

            // Create a new geometry starting from kntot vectors and the matrix of the coefficients reparametrized
            gsTensorBSpline<2, real_t> newgeom1(temp_basisLV.knots(), temp_basisLU.knots(), mpar);

            newpatch.addPatch(newgeom1);
        }
        G1repBasis.swap(newpatch);
    }


    void rotateParamClock(){
        gsMultiBasis<> auxBase(auxPatch);
        gsTensorBSplineBasis<2, real_t> & temp_L = dynamic_cast<gsTensorBSplineBasis<2, real_t> &>(auxBase.basis(0));
        gsBSplineBasis<> temp_basisLU = dynamic_cast<gsBSplineBasis<> &>(temp_L.component(0));
        gsBSplineBasis<> temp_basisLV = dynamic_cast<gsBSplineBasis<> &>(temp_L.component(1));
        index_t dimU = temp_L.size(0);
        index_t dimV = temp_L.size(1);

        // The number of cols has to match the dimension of the space
        gsMatrix<> mpar(dimU * dimV, auxPatch.targetDim());

        for (index_t j = (dimU - 1 ) ; j >= 0; j--)
        {   // Loop over the rows
            for (index_t i = 0; i < dimV; i++)
            {
                mpar.row(i + (dimU - j - 1) * dimV) = auxPatch.patch(0).coefs().row((dimV * dimU  -1 - j) - dimU * i);
            }
        }

        // Create a new geometry starting from kntot vectors and the matrix of the coefficients reparametrized
        gsTensorBSpline<2, real_t> newgeom1(temp_basisLV.knots(), temp_basisLU.knots(), mpar);

        // Create a new single-patch object
        gsMultiPatch<> newpatch;

        newpatch.addPatch(newgeom1);

        auxPatch.swap(newpatch);
        auxPatch.computeTopology();

        // Update the number of rotation of the axis
        rotationNum--;
        this->checkRotation();
    }


    void rotateBasisClock(){
        gsMultiPatch<> newpatch;
        for(size_t np = 0; np < G1repBasis.nPatches(); np++)
        {
            gsMultiBasis<> auxBase(G1repBasis.patch(np));
            gsTensorBSplineBasis<2, real_t>
                & temp_L = dynamic_cast<gsTensorBSplineBasis<2, real_t> &>(auxBase.basis(0));
            gsBSplineBasis<> temp_basisLU = dynamic_cast<gsBSplineBasis<> &>(temp_L.component(0));
            gsBSplineBasis<> temp_basisLV = dynamic_cast<gsBSplineBasis<> &>(temp_L.component(1));
            index_t dimU = temp_L.size(0);
            index_t dimV = temp_L.size(1);

            //gsInfo << " dimU: " << dimU << "\t dimV: " << dimV << "\n";

            // The number of cols has to match the dimension of the space
            gsMatrix<> mpar(dimU * dimV, G1repBasis.patch(np).targetDim());

            for (index_t j = (dimU - 1); j >= 0; j--)
            {   // Loop over the rows
                for (index_t i = 0; i < dimV; i++)
                {
                    mpar.row(i + (dimU - j - 1) * dimV) =
                        G1repBasis.patch(np).coefs().row((dimV * dimU - 1 - j) - dimU * i);
                }
            }

            // Create a new geometry starting from kntot vectors and the matrix of the coefficients reparametrized
            gsTensorBSpline<2, real_t> newgeom1(temp_basisLV.knots(), temp_basisLU.knots(), mpar);

            newpatch.addPatch(newgeom1);
        }
        G1repBasis = newpatch;
    }


    void rotateParamAntiClockTwice(){
        gsMultiBasis<> auxBase(auxPatch);
        gsTensorBSplineBasis<2, real_t> & temp_L = dynamic_cast<gsTensorBSplineBasis<2, real_t> &>(auxBase.basis(0));
        gsBSplineBasis<> temp_basisLU = dynamic_cast<gsBSplineBasis<> &>(temp_L.component(0));
        gsBSplineBasis<> temp_basisLV = dynamic_cast<gsBSplineBasis<> &>(temp_L.component(1));
        index_t dimU = temp_L.size(0);
        index_t dimV = temp_L.size(1);

        // The number of cols has to match the dimension of the space
        gsMatrix<> mpar(dimU * dimV, auxPatch.targetDim());

        for (index_t i = 0; i < ( dimU * dimV ); i++)
        {
            mpar.row(i) = auxPatch.patch(0).coefs().row((dimU * dimV - 1) - i);
        }
        // Create a new geometry starting from kntot vectors and the matrix of the coefficients reparametrized
        gsTensorBSpline<2, real_t> newgeom1(temp_basisLU.knots(), temp_basisLV.knots(), mpar);

        // Create a new single-patch object
        gsMultiPatch<> newpatch;

        newpatch.addPatch(newgeom1);

        auxPatch.swap(newpatch);
        auxPatch.computeTopology();

        // Update the number of rotation of the axis (anti-clockwise)
        rotationNum+=2;
        this->checkRotation();
    }


    void rotateBasisAntiClockTwice(){
        gsMultiPatch<> newpatch;
        for(size_t np = 0; np < G1repBasis.nPatches(); np++)
        {
            gsMultiBasis<> auxBase(G1repBasis.patch(np));
            gsTensorBSplineBasis<2, real_t>
                & temp_L = dynamic_cast<gsTensorBSplineBasis<2, real_t> &>(auxBase.basis(0));
            gsBSplineBasis<> temp_basisLU = dynamic_cast<gsBSplineBasis<> &>(temp_L.component(0));
            gsBSplineBasis<> temp_basisLV = dynamic_cast<gsBSplineBasis<> &>(temp_L.component(1));
            index_t dimU = temp_L.size(0);
            index_t dimV = temp_L.size(1);

            // The number of cols has to match the dimension of the space
            gsMatrix<> mpar(dimU * dimV, G1repBasis.patch(np).targetDim());

            for (index_t i = 0; i < (dimU * dimV); i++)
            {
                mpar.row(i) = G1repBasis.patch(np).coefs().row((dimU * dimV - 1) - i);
            }
            // Create a new geometry starting from kntot vectors and the matrix of the coefficients reparametrized
            gsTensorBSpline<2, real_t> newgeom1(temp_basisLU.knots(), temp_basisLV.knots(), mpar);

            newpatch.addPatch(newgeom1);
        }
        G1repBasis = newpatch;
    }


    void swapAxis(){
        gsMultiBasis<> auxBase(auxPatch);
        gsTensorBSplineBasis<2, real_t> & temp_L = dynamic_cast<gsTensorBSplineBasis<2, real_t> &>(auxBase.basis(0));
        gsBSplineBasis<> temp_basisLU = dynamic_cast<gsBSplineBasis<> &>(temp_L.component(0));
        gsBSplineBasis<> temp_basisLV = dynamic_cast<gsBSplineBasis<> &>(temp_L.component(1));
        index_t dimU = temp_L.size(0);
        index_t dimV = temp_L.size(1);

        // The number of cols has to match the dimension of the space
        gsMatrix<> mpar(dimU * dimV, auxPatch.targetDim());

        for (index_t j = 0; j < dimU; j++)
        {   // Loop over the rows
            for (index_t i = 0; i < dimV; i++)
            {
                mpar.row(i + j * dimV) = auxPatch.patch(0).coefs().row(j + dimU * i);
            }
        }

        // Create a new geometry starting from kntot vectors and the matrix of the coefficients reparametrized
        gsTensorBSpline<2, real_t> newgeom1(temp_basisLV.knots(), temp_basisLU.knots(), mpar);

        // Create a new single-patch object
        gsMultiPatch<> newpatch;

        newpatch.addPatch(newgeom1);

        auxPatch.swap(newpatch);
        //auxPatch.computeTopology();

        axisOrientation = 1;
    }


    void swapBasisAxis(){
        gsMultiPatch<> newpatch;
        for(size_t np = 0; np < G1repBasis.nPatches(); np++)
        {
            gsMultiBasis<> auxBase(G1repBasis.patch(np));
            gsTensorBSplineBasis<2, real_t> & temp_L = dynamic_cast<gsTensorBSplineBasis<2, real_t> &>(auxBase.basis(0));
            gsBSplineBasis<> temp_basisLU = dynamic_cast<gsBSplineBasis<> &>(temp_L.component(0));
            gsBSplineBasis<> temp_basisLV = dynamic_cast<gsBSplineBasis<> &>(temp_L.component(1));
            index_t dimU = temp_L.size(0);
            index_t dimV = temp_L.size(1);

            // The number of cols has to match the dimension of the space
            gsMatrix<> mpar(dimU * dimV, G1repBasis.patch(np).targetDim());

            for (index_t j = 0; j < dimU; j++)
            {   // Loop over the rows
                for (index_t i = 0; i < dimV; i++)
                {
                    mpar.row(i + j * dimV) = G1repBasis.patch(np).coefs().row(j + dimU * i);
                }
            }

            // Create a new geometry starting from kntot vectors and the matrix of the coefficients reparametrized
            gsTensorBSpline<2, real_t> newgeom1(temp_basisLV.knots(), temp_basisLU.knots(), mpar);

            newpatch.addPatch(newgeom1);
        }
        G1repBasis.swap(newpatch);

    }


    void parametrizeBasisBack(const gsMultiPatch<> & g1Basis){
        G1repBasis = g1Basis;

        //gsInfo << "Patch " << patchIndex << " old: " << G1repBasis.patch(0).coefs()<< "\n";

        switch (rotationNum)
        {
            case 2:
                this->rotateBasisAntiClockTwice();
                break;
            case -1:
                this->rotateBasisAntiClock();
                break;
            case 1:
                this->rotateBasisClock();
                break;
            case 0:
                break;
            default:
                break;
        }

        if(axisOrientation)
            this->swapBasisAxis();
<<<<<<< HEAD

=======
>>>>>>> 40c0be86
        //gsInfo << "Patch " << patchIndex << " new: " << G1repBasis.patch(0).coefs() << "\n";
    }

    void computeTopology(){
        this->auxPatch.computeTopology();
    }

    gsGeometry<>& getPatch(){
        return auxPatch.patch(0);
    }

    const index_t getGlobalPatchIndex(){
        return patchIndex;
    }

    const index_t getNumberOfRotatioin(){
        return rotationNum;
    }

    const index_t getOrient(){
        return axisOrientation;
    }

    gsMatrix<> getG1BasisCoefs(index_t i){
        return G1repBasis.patch(i).coefs();
    }

    gsMultiPatch<> & getG1Basis(){
        return G1repBasis;
    }

    void checkRotation(){
        if(rotationNum == 4)
            rotationNum = 0;
    }

    void checkOrientation(){
        axisOrientation = ( axisOrientation == 0 ? 1 : 0 );
    }

protected:

    gsMultiPatch<> auxPatch;
    gsMultiPatch<> G1repBasis;

    // Global patch index in the initial geometry
    index_t patchIndex;
    // Stores the changing of the axis
    // 0 -> axis not changed
    // 1 -> axis swapped (x, y --> y, x)
    bool axisOrientation;
    // How many rotation of the axis has been executed
    // Positive -> anticlockwise    Negative -> clockwise
    index_t rotationNum;

    index_t m_plus, m_minus;

};

}<|MERGE_RESOLUTION|>--- conflicted
+++ resolved
@@ -331,10 +331,7 @@
 
         if(axisOrientation)
             this->swapBasisAxis();
-<<<<<<< HEAD
-
-=======
->>>>>>> 40c0be86
+
         //gsInfo << "Patch " << patchIndex << " new: " << G1repBasis.patch(0).coefs() << "\n";
     }
 
