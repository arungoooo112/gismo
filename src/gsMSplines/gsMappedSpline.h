--- conflicted
+++ resolved
@@ -43,11 +43,6 @@
 public:
     /// Default empty constructor
     gsMappedSpline() : m_mbases(nullptr) { }
-<<<<<<< HEAD
-
-    // gsMappedSpline( gsMultiPatch<T> const & mp,std::string pathToMap );
-=======
->>>>>>> b2f375e9
 
     /// Construct Geom by multipatch and transformation matrix.
     /// The original coefficients are projected in the gsMappedBasis
@@ -55,12 +50,6 @@
 
     /// Construct Geom by basis and coefficient matrix
     gsMappedSpline( const gsMappedBasis<d,T> & mbases, const gsMatrix<T> & coefs );
-<<<<<<< HEAD
-
-    // /// Construct Geom by (porjecting) a multipatch together with a coefficient matrix
-    // gsMappedSpline( const gsMultiPatch<T> & mp, const gsSparseMatrix<T> & bmap );
-=======
->>>>>>> b2f375e9
 
     gsMappedSpline( const gsMappedSpline& other );
 
@@ -169,10 +158,6 @@
     gsMatrix<T> support(index_t k) const
     { return m_mbases->getBase(k).support(); }
 
-<<<<<<< HEAD
-    /////// TO DO
-=======
->>>>>>> b2f375e9
     gsGeometry<T> * exportPatch(int i,gsMatrix<T> const & localCoef) const;
 
 public:
