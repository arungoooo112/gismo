/** @file gsExpressions.h

    @brief Defines different expressions

    This file is part of the G+Smo library.

    This Source Code Form is subject to the terms of the Mozilla Public
    License, v. 2.0. If a copy of the MPL was not distributed with this
    file, You can obtain one at http://mozilla.org/MPL/2.0/.

    Author(s): A. Mantzaflaris
*/

#pragma once

#include <gsCore/gsFuncData.h>
#include <gsAssembler/gsDirichletValues.h>
#include <gsMSplines/gsMappedBasis.h>


namespace gismo
{

// Adaptor to compute Hessian
template<typename T>
void secDerToHessian(typename gsMatrix<T>::constRef & secDers,
                     const index_t dim,
                     Eigen::Matrix<T,Dynamic,Dynamic> & hessian)
{
    const index_t sz = dim*(dim+1)/2;
    const gsAsConstMatrix<T> ders(secDers.data(), sz, secDers.size() / sz );
    hessian.resize(dim*dim, ders.cols() );

    switch ( dim )
    {
    case 1:
        hessian = secDers; // ders
        break;
    case 2:
        hessian.row(0)=ders.row(0);//0,0
        hessian.row(1)=//1,0
            hessian.row(2)=ders.row(2);//0,1
        hessian.row(3)=ders.row(1);//1,1
        break;
    case 3:
        hessian.row(0)=ders.row(0);//0,0
        hessian.row(3)=//0,1
            hessian.row(1)=ders.row(3);//1,0
        hessian.row(6)=//0,2
            hessian.row(2)=ders.row(4);//2,0
        hessian.row(4)=ders.row(1);//1,1
        hessian.row(7)=//1,2
            hessian.row(5)=ders.row(5);//2,1
        hessian.row(8)=ders.row(2);//2,2
        break;
    default:
        break;
    }
}

/// Struct containing information for matrix assembly
template<class T> struct gsFeSpaceData
{
    gsFeSpaceData(const gsFunctionSet<T> & _fs, index_t _dim, index_t _id):
    fs(&_fs), dim(give(_dim)), id(give(_id)) { }

    const gsFunctionSet<T> * fs;
    index_t dim, id;
    gsDofMapper mapper;
    gsMatrix<T> fixedDofs;
    index_t cont; //int. coupling
};

// Forward declaration in gismo namespace
template<class T> class gsExprHelper;

/** @namespace gismo::expr

    @brief
    This namespace contains expressions used for FE computations

    \ingroup Assembler
*/
namespace expr
{

template<class T> class gsFeSpace;
template<class T> class gsFeVariable;
template<class T> class gsFeSolution;
template<class E> class symm_expr;
template<class E> class symmetrize_expr;
template<class E> class trace_expr;
template<class E> class adjugate_expr;
template<class E> class norm_expr;
template<class E> class sqNorm_expr;
template<class E> class det_expr;
template<class E> class value_expr;
template<class E> class asdiag_expr;
template<class E> class rowsum_expr;
template<class E> class colsum_expr;
template<class E> class col_expr;
template<class T> class meas_expr;
template<class E> class inv_expr;
template<class E> class tr_expr;
template<class E> class cb_expr;
template<class E> class sign_expr;
template<class T> class cdiam_expr;
template<class E> class temp_expr;
template<class E1, class E2, bool = E1::ColBlocks> class mult_expr
{using E1::GISMO_ERROR_mult_expr_has_invalid_template_arguments;};

/*
  Traits class for expressions
*/
template <typename E> struct expr_traits
{
public:
//    typedef typename E::Scalar Scalar;
    typedef real_t Scalar;//todo
    typedef const E Nested_t;
};

#if __cplusplus >= 201402L || _MSVC_LANG >= 201402L // c++14
#  define MatExprType  auto
#  define AutoReturn_t auto
#  define Temporary_t typename util::conditional<ScalarValued,Scalar,\
          typename gsMatrix<Scalar>::Base >::type
#  define GS_CONSTEXPR constexpr
//note: in c++11 auto-return requires -> decltype(.)
#else // 199711L, 201103L
#  define MatExprType typename gsMatrix<real_t>::constRef
#  define AutoReturn_t typename util::conditional<ScalarValued,real_t,MatExprType>::type
#  define GS_CONSTEXPR
#endif

template <class E> struct is_arithmetic{enum{value=0};};
template <> struct is_arithmetic<real_t>{enum{value=1};};

template <typename E, bool = is_arithmetic<E>::value >
class _expr {using E::GISMO_ERROR_expr;};

/**
   \brief Base class for all expressions
*/
template <typename E>
class _expr<E, false>
{
protected://private:
    _expr(){}
    _expr(const _expr&) { }
public:
    // Defined in derived classes: enum { Space, ScalarValued, ColBlocks }
    // - ScalarValued: 0 is a scalar (must have Space=0),1 one denotes gsMatrix
    // - ColBlocks: the expression stacks matrices per basis function
    // - Space: 0: not a trial nor a test object (eg. normal vector, force function)
    //          1: a test object  (essentially a right-hand side vector expression)
    //          2: a trial object
    //          3: a trial+trial object (essentially a matrix expression)

    typedef typename expr_traits<E>::Nested_t Nested_t;
    typedef typename expr_traits<E>::Scalar   Scalar;

    /// Prints the expression as a string to \a os
    void print(std::ostream &os) const
    {
        //gsInfo<<"\n Space="<<E::Space<<", ScV="<<E::ScalarValued<<", ColBlocks="<<E::ColBlocks<<"\n";
        static_cast<E const&>(*this).print(os);
        /*
          std::string tmp(__PRETTY_FUNCTION__);
          tmp.erase(0,74);
          tmp.erase(tmp.size()-42,42);
          size_t pos = 0;
          while((pos=tmp.find(", false",0))!=std::string::npos) tmp.erase(pos,7);
          while((pos=tmp.find(", true",0))!=std::string::npos) tmp.erase(pos,6);
          while((pos=tmp.find("gismo::expr::",0))!=std::string::npos) tmp.erase(pos,13);
          while((pos=tmp.find("_expr",0))!=std::string::npos) tmp.erase(pos,5);
          while((pos=tmp.find("<double>",0))!=std::string::npos) tmp.erase(pos,8);
          // while((pos=tmp.find("<long double>",0))!=std::string::npos) tmp.erase(pos,13);
          // while((pos=tmp.find("<float>",0))!=std::string::npos) tmp.erase(pos,7);
          tmp.erase(std::remove_if(tmp.begin(),tmp.end(),::isspace),tmp.end());
          os<<tmp<<"\n";
        */
    }

    std::ostream & printDetail(std::ostream &os) const
    {
        os << (isScalar() ? "Scalar " :
               (isVector() ? "Vector " :
                (isMatrix() ? "Matrix " :
                 "Unknown ") ) )
           <<"expression of size "<< rows() // bug: this might be invalid if unparsed
           << " x "<<cols()<<"\n";
        print(os);
        return os;
    }

    /// Evaluates the expression at evaluation point indexed by \a k
    MatExprType eval(const index_t k) const
    { return static_cast<E const&>(*this).eval(k); }

    /// Returns the transpose of the expression
    tr_expr<E> tr() const
    { return tr_expr<E>(static_cast<E const&>(*this)); }

    /// Returns the puts the expression to colBlocks
    cb_expr<E> cb() const
    { return cb_expr<E>(static_cast<E const&>(*this)); }

    /// Returns the sign of the expression
    sign_expr<E> sgn() const
    { return sign_expr<E>(static_cast<E const&>(*this)); }

    /// Returns an evaluation of the (sub-)expression in temporary memory
    temp_expr<E> temp() const
    { return temp_expr<E>(static_cast<E const&>(*this)); }

    /// Returns the inverse of the expression (for matrix-valued expressions)
    inv_expr<E> const inv() const
    { return inv_expr<E>(static_cast<E const&>(*this)); }

    /// Returns the trace of the expression (for matrix-valued expressions)
    trace_expr<E> trace() const
    { return trace_expr<E>(static_cast<E const&>(*this)); }

    /// Returns the adjugate of the expression (for matrix-valued expressions)
    adjugate_expr<E> adj() const
    { return adjugate_expr<E>(static_cast<E const&>(*this)); }

    /// Returns the Euclidean norm of the expression
    norm_expr<E> norm() const
    { return norm_expr<E>(static_cast<E const&>(*this)); }

    /// Returns the determinant of the expression
    det_expr<E> det() const
    { return det_expr<E>(static_cast<E const&>(*this)); }

    /// Returns the squared Euclidean norm of the expression
    sqNorm_expr<E> sqNorm() const
    { return sqNorm_expr<E>(static_cast<E const&>(*this)); }

    /// Returns the square root of the expression (component-wise)
    mult_expr<E,E,0> (sqr)() const { return (*this)*(*this); }

    symm_expr<E> symm() const
    { return symm_expr<E>(static_cast<E const&>(*this)); }

    symmetrize_expr<E> symmetrize() const
    { return symmetrize_expr<E>(static_cast<E const&>(*this)); }

    /// For matrix-valued expressions which are actually 1x1 matrix,
    /// returns a scalar valued expression
    value_expr<E> val() const
    { return value_expr<E>(static_cast<E const&>(*this)); }

    /// Returns a diagonal matrix expression of the vector expression
    asdiag_expr<E> asDiag() const
    { return asdiag_expr<E>(static_cast<E const&>(*this)); }

    /// Returns the rowSum of a matrix
    rowsum_expr<E> rowSum() const
    { return rowsum_expr<E>(static_cast<E const&>(*this)); }

    /// Returns the colSum of a matrix
    colsum_expr<E> colSum() const
    { return colsum_expr<E>(static_cast<E const&>(*this)); }

    col_expr<E> operator[](const index_t i) const
    { return col_expr<E>(static_cast<E const&>(*this),i); }

    /// Returns the row-size of the expression
    index_t rows() const
    { return static_cast<E const&>(*this).rows(); }

    /// Returns the column-size of the expression
    index_t cols() const
    { return static_cast<E const&>(*this).cols(); }

    index_t cardinality() const
    { return static_cast<E const&>(*this).cardinality_impl(); }

    static index_t cardinality_impl() { return 1; }
    //static index_t cardinality_impl() { return static_cast<E const&>(*this).rowVar().cardinality_impl(); }

    ///\brief Returns true iff the expression is scalar-valued.
    /// \note This is a runtime check, for compile-time check use E::ScalarValued
    bool isScalar() const { return rows()*cols()<=1; } //!rowSpan && !colSpan

    static bool isVector  () { return 1==E::Space; }
    static bool isVectorTr() { return 2==E::Space; }
    static bool isMatrix  () { return 3==E::Space; }

    ///\brief Parse the expression and discover the list of evaluation
    ///sources, also sets the required evaluation flags
    void parse(gsExprHelper<Scalar> & evList) const
    { static_cast<E const&>(*this).parse(evList); }

    template<class op> void apply(op & _op) const
    { static_cast<E const&>(*this).apply(_op); }

    /// Returns the space that is found on the left-most of the
    /// expression
    const gsFeSpace<Scalar> & rowVar() const
    {
        // assert ValueType!=0
        return static_cast<E const&>(*this).rowVar();
    }

    /// Returns the space that is found on the right-most of
    /// the expression
    const gsFeSpace<Scalar> & colVar() const
    {
        // assert ValueType==2
        return static_cast<E const&>(*this).colVar();
    }

    // Overload conversions, eg. converts _expr<mult_expr> to
    // mult_expr.
    operator E&()             { return static_cast<      E&>(*this); }
    operator E const&() const { return static_cast<const E&>(*this); }

    E const & derived() const { return static_cast<const E&>(*this); }
};

/// Stream operator for expressions
template <typename E>
std::ostream &operator<<(std::ostream &os, const _expr<E> & b)
{b.print(os); return os; }

/*
  Null expression is a compatibility expression invalid at runtime
*/
template<class T>
class gsNullExpr : public _expr<gsNullExpr<T> >
{
public:

    operator const gsFeSpace<T> & () const
    {
        static gsFeSpace<T> vv;
        return vv;
    }

    typedef T Scalar;
    gsMatrix<T> eval(const index_t) const { GISMO_ERROR("gsNullExpr"); }
    inline index_t rows() const { GISMO_ERROR("gsNullExpr"); }
    inline index_t cols() const { GISMO_ERROR("gsNullExpr"); }
    void parse(gsExprHelper<T> &) const { }

    const gsFeSpace<T> & rowVar() const { GISMO_ERROR("gsNullExpr"); }
    const gsFeSpace<T> & colVar() const { GISMO_ERROR("gsNullExpr"); }

    void print(std::ostream &os) const { os << "NullExpr"; }

    static const gsNullExpr & get()
    {
        static gsNullExpr o;
        return o;
    }
//private:
    gsNullExpr() {}
};


// SYMBOLS  u_L , u_R, u_B ??
template<class E>
class symbol_expr : public _expr<E>
{
public:
    typedef typename expr_traits<E>::Scalar Scalar;

    friend class gismo::gsExprHelper<Scalar>;
protected:
    //const gsFuncData<Scalar>    * m_fd2; // more data when needed
    const gsFunctionSet<Scalar> * m_fs; ///< Evaluation source for this FE variable
    const gsFuncData<Scalar>    * m_fd; ///< Temporary variable storing flags and evaluation data
    index_t m_d;                   ///< Dimension of this (scalar or vector) variable

public:

    /// Returns the function source
    const gsFunctionSet<Scalar> & source() const {return *m_fs;}

    /// Returns the function data
    const gsFuncData<Scalar> & data() const
    {
        GISMO_ASSERT(NULL!=m_fd, "FuncData member not registered "<<this<<"/"<< m_fs);
        return *m_fd;
    }

    // used by FeSpace, FeVariable, ..
    void parse(gsExprHelper<Scalar> & evList) const
    {
        evList.add(*this);
        this->m_fd->flags |= NEED_VALUE | NEED_ACTIVE;
    }

    index_t cardinality_impl() const
    {
        return m_d * this->data().actives.rows();
    }

private:

    void setSource(const gsFunctionSet<Scalar> & fs) { m_fs = &fs;}
    void setData(const gsFuncData<Scalar> & val) { m_fd = &val;}
//    void setMap(const gsMapData<Scalar> & val) { m_md = &val;}
    void setDim(index_t _d) { m_d = give(_d); }
    void clear() { m_fs = NULL; }
    // gsFuncData<Scalar> & data() {return *m_fd;}
    // gsMapData<Scalar> & mapData() {return *m_md;}

protected:

    explicit symbol_expr(index_t _d) : m_fs(NULL), m_fd(NULL), m_d(_d) { }

public:

    bool isValid() const { return NULL!=m_fd && NULL!=m_fs; }

    // component
    // expr comp(const index_t i) const { return comp_expr<Scalar>(*this,i); }
    // eval(k).col(i)

    // The evaluation return rows for (basis) functions and columns
    // for (coordinate) components
    MatExprType eval(const index_t k) const
    { return m_fd->values[0].col(k).blockDiag(m_d); } //!!
    //{ return m_fd->values[0].col(k); }

    const gsFeSpace<Scalar> & rowVar() const {return gsNullExpr<Scalar>::get();}
    const gsFeSpace<Scalar> & colVar() const {return gsNullExpr<Scalar>::get();}

    index_t rows() const
    {
        GISMO_ASSERT(NULL!=m_fs, "FeVariable: Function source not registered");
        return m_fs->targetDim();
    }

    index_t cols() const { return m_d; }

    void print(std::ostream &os) const { os << "u"; }

public:

    /// Returns the vector dimension of the FE variable
    index_t dim() const { return m_d;}

    /// Returns the target dimension of the FE variable
    /// before vector-replication
    index_t targetDim() const { return m_fs->targetDim(); }

    /// Returns the parameter domain dimension the FE variable
    index_t parDim() const
    {
        return m_fs->domainDim();
        //return m_fd->dim.first;
    }

    index_t cSize()  const
    {
        GISMO_ASSERT(0!=m_fd->values[0].size(),"Probable error.");
        return m_fd->values[0].rows();
    } // coordinate size
};

/*
   Column expression
*/
template<class E>
class col_expr : public _expr<col_expr<E> >
{
    typename E::Nested_t _c;
    const index_t _i;
public:
    typedef typename E::Scalar Scalar;
    typedef const col_expr<E> Nested_t;

    enum { Space = E::Space, ScalarValued = 0, ColBlocks = 0 };

    col_expr(const E & c, const index_t i) : _c(c), _i(i) { }

public:

    //ConstColXpr
    inline MatExprType eval(const index_t k) const { return _c.eval(k).col(_i); }

    index_t rows() const { return _c.rows(); }
    index_t cols() const { return 1; }
    void parse(gsExprHelper<Scalar> & evList) const { _c.parse(evList); }

    const gsFeSpace<Scalar> & rowVar() const { return _c.rowVar(); }
    const gsFeSpace<Scalar> & colVar() const { return _c.colVar(); }

    void print(std::ostream &os) const { os<<_c<<"["<<_i<<"]"; }
};

/*
  Expression for a constant value
*/
template<class T>
class _expr<T, true> : public _expr<_expr<T> >
{
    const T _c;
public:
    typedef T Scalar;
    typedef const _expr<T> Nested_t;

    _expr(const Scalar & c) : _c(c) { }

public:
    enum {Space = 0, ScalarValued = 1, ColBlocks= 0};

    inline Scalar eval(const index_t ) const { return _c; }

    inline _expr val() const { return *this; }
    index_t rows() const { return 0; }
    index_t cols() const { return 0; }
    void parse(gsExprHelper<Scalar> &) const { }

    const gsFeSpace<T> & rowVar() const { return gsNullExpr<T>::get(); }
    const gsFeSpace<T> & colVar() const { return gsNullExpr<T>::get(); }

    void print(std::ostream &os) const { os<<_c; }
};

/*
  Geometry map expression
*/
template<class T>
class gsGeometryMap : public _expr<gsGeometryMap<T> >
{
    const gsFunctionSet<T> * m_fs; ///< Evaluation source for this geometry map
    const gsMapData<T>     * m_fd; ///< Temporary variable storing flags and evaluation data
    //index_t d, n;

    bool m_isAcross;

public:
    enum {Space = 0, ScalarValued= 0, ColBlocks= 0};

    bool isAcross() const { return m_isAcross; }

    gsGeometryMap right() const
    {
        gsGeometryMap ac;
        ac.m_fs = m_fs;
        ac.m_isAcross = true;
        return ac;
    }

    gsGeometryMap left() const { return gsGeometryMap(*this); }

    /// Returns the function source
    const gsFunctionSet<T> & source() const {return *m_fs;}

    /// Returns the function data
    const gsMapData<T> & data() const
    {
        GISMO_ASSERT(NULL!=m_fd, "gsGeometryMap: invalid data "<< m_fs <<","<<m_fd);
        return *m_fd;
    }

    index_t targetDim() const { return m_fs->targetDim();}
public:
    typedef T Scalar;

    friend class gismo::gsExprHelper<Scalar>;

    void print(std::ostream &os) const { os << "G"; }

    MatExprType eval(const index_t k) const { return m_fd->values[0].col(k); }

protected:

    gsGeometryMap() : m_fs(NULL), m_fd(NULL), m_isAcross(false) { }

    void setSource(const gsFunctionSet<Scalar> & fs) { m_fs = &fs;}
    void setData(const gsMapData<Scalar> & val) { m_fd = &val;}

public:

    index_t rows() const { return m_fs->targetDim(); }
    index_t cols() const { return 1; }

    const gsFeSpace<T> & rowVar() const { return gsNullExpr<T>::get(); }
    const gsFeSpace<T> & colVar() const { return gsNullExpr<T>::get(); }

    void parse(gsExprHelper<Scalar> & evList) const
    {
        evList.add(*this);
        m_fd->flags |= NEED_VALUE;
    }
};

// Traits for gsGeometryMap
template <typename T>  struct expr_traits<gsGeometryMap<T> >
{
    typedef T Scalar;
    typedef const gsGeometryMap<T> Nested_t; // nesting without ref!
};

/*
  An element object collecting relevant expressions
*/
template<class T>
class gsFeElement
{
    friend class cdiam_expr<T>;

    const gsDomainIterator<T> * m_di; ///< Pointer to the domain iterator

    cdiam_expr<T> cd;
public:
    typedef T Scalar;

    gsFeElement() : m_di(NULL), cd(*this) { }

    void set(const gsDomainIterator<T> & di)
    { m_di = &di; }

    /// The diameter of the element
    const cdiam_expr<T> & diam() const
    {
        return cd;
        //return cdiam_expr<T>(*this);
        // return cdiam_expr<T>(m_di); // bug ..
    }

    void print(std::ostream &os) const { os << "e"; }
};

/**
   An expression of the element diameter
*/
template<class T>
class cdiam_expr : public _expr<cdiam_expr<T> >
{
    const gsFeElement<T> & _e; ///<Reference to the element
public:
    typedef T Scalar;

    enum {Space= 0, ScalarValued= 1, ColBlocks = 0};

    explicit cdiam_expr(const gsFeElement<T> & el) : _e(el) { }

    T eval(const index_t ) const { return _e.m_di->getCellSize(); }

    inline cdiam_expr<T> val() const { return *this; }
    inline index_t rows() const { return 0; }
    inline index_t cols() const { return 0; }
    void parse(gsExprHelper<Scalar> & ) const { }

    const gsFeSpace<T> & rowVar() const { return gsNullExpr<T>(); }
    const gsFeSpace<T> & colVar() const { return gsNullExpr<T>(); }

    void print(std::ostream &os) const
    { os << "diam(e)"; }
};

/*
  template<class T>
  class parNv_expr : public _expr<parNv_expr<T> >
  {
  const gsFeElement<T> & _e;
  public:
  typedef T Scalar;

  enum {ScalarValued = 1};

  explicit parNv_expr(const gsFeElement<T> & el) : _e(el) { }

  T eval(const index_t k) const { return _e.m_di->getCellSize(); }

  inline cdiam_expr<T> val() const { return *this; }
  inline index_t rows() const { return 0; }
  inline index_t cols() const { return 0; }
  void parse(gsExprHelper<Scalar> &) const { }
  const gsFeVariable<T> & rowVar() const { gsNullExpr<T>(); }
  const gsFeVariable<T> & colVar() const { gsNullExpr<T>(); }

  void print(std::ostream &os) const
  { os << "diam(e)"; }
  };
*/

template <typename T>
struct expr_traits<gsFeVariable<T> >
{
    typedef T Scalar;
    typedef const gsFeVariable<T> Nested_t;
};

/**
   Expression for finite element variables or PDE coefficient functionals.
   This can be e.g. a diffusion coefficient, or an isogeometric function.
*/
template<class T>
class gsFeVariable  : public symbol_expr< gsFeVariable<T> >
{
    friend class gismo::gsExprHelper<T>;
    typedef symbol_expr< gsFeVariable<T> > Base;
protected:
    explicit gsFeVariable(index_t _d = 1) : Base(_d) { }
public:
    enum {Space = 0, ScalarValued = 0, ColBlocks = 0};
};

template<class T>
class gsComposition : public symbol_expr< gsComposition<T> >
{ //comp(f,G)
    friend class gismo::gsExprHelper<T>;
    typedef symbol_expr< gsComposition<T> > Base;
    typename gsGeometryMap<T>::Nested_t _G;
protected:
    explicit gsComposition(const gsGeometryMap<T> & G, index_t _d = 1)
    : Base(_d), _G(G) { }
public:
    enum {Space = 0, ScalarValued= 0, ColBlocks= 0};

    AutoReturn_t eval(const index_t k) const
    { return this->m_fd->values[0].col(k); }

    const gsGeometryMap<T> & inner() const { return _G;};

    void parse(gsExprHelper<T> & evList) const
    {
        evList.add(_G);
        evList.add(*this);
        this->data().flags |= NEED_VALUE;
        _G.data().flags  |= NEED_VALUE;
        //gsDebug<<"With map values "<< &_G.data() <<"\n";
    }
};


/**
   Expression for finite element variable in an isogeometric function
   space

   This corresponds to an FE variable that
   belongs to an isogeometric function space
*/
template<class T>
class gsFeSpace :public symbol_expr< gsFeSpace<T> >
{
    friend class gsNullExpr<T>;

protected:
    typedef symbol_expr< gsFeSpace<T> > Base;

    // contains id, mapper, fixedDofs, etc
    gsFeSpaceData<T> * m_sd;

public:
    enum{Space = 1, ScalarValued=0, ColBlocks=0};// test space

    typedef const gsFeSpace Nested_t; //no ref

    typedef T Scalar;

    const gsFeSpace<T> & rowVar() const {return *this;}

    gsDofMapper & mapper()
    {
        GISMO_ASSERT(NULL!=m_sd, "Space/mapper not properly initialized.");
        return m_sd->mapper;
    }

    const gsDofMapper & mapper() const
    {return const_cast<gsFeSpace*>(this)->mapper();}

    inline const gsMatrix<T> & fixedPart() const {return m_sd->fixedDofs;}
    gsMatrix<T> & fixedPart() {return m_sd->fixedDofs;}

    //const bcRefList & bc() const { return m_bcs; }
    //void addBc(bcRefList bc) const { m_bcs = bc; }
    //void clearBc() const { m_bcs.clear(); }
    //size_t bcSize() const { return m_bcs.size(); }

    index_t   id() const {return m_sd->id;}
    void setSpaceData(gsFeSpaceData<T>& sd) {m_sd = &sd;}

    index_t   interfaceCont() const {return m_sd->cont;}
    index_t & setInterfaceCont(const index_t _r) const
    {
        GISMO_ASSERT(_r>-2 && _r<1, "Invalid or not implemented (r="<<_r<<").");
        return m_sd->cont = _r;
    }

    //void getFunction(const gsMatrix<T>& solVector, gsMultiPatch<T>& result);
    //gsAsFunction<T> asFunction (const gsMatrix<T>& solVector);

    void getCoeffs(const gsMatrix<T>& solVector, gsMatrix<T> & result,
                   const index_t p = 0) const
    {
        const index_t dim = this->dim();

        const gsMultiBasis<T> & mb = static_cast<const gsMultiBasis<T>&>(this->source());
        GISMO_ASSERT( dynamic_cast<const gsMultiBasis<T>*>(&this->source()), "error");

        // Reconstruct solution coefficients on patch p
        const index_t sz  = mb[p].size();
        result.resize(sz, dim); // (!)

        for (index_t c = 0; c!=dim; c++) // for all components
        {
            // loop over all basis functions (even the eliminated ones)
            for (index_t i = 0; i < sz; ++i)
            {
                const int ii = m_sd->mapper.index(i, p, c);
                if ( m_sd->mapper.is_free_index(ii) ) // DoF value is in the solVector
                    result(i,c) = solVector.at(ii);
                else // eliminated DoF: fill with Dirichlet data
                {
                    result(i,c) =  m_sd->fixedDofs.at( m_sd->mapper.global_to_bindex(ii) );
                }
            }
        }
    }

    // space restrictTo(boundaries);
    // space restrictTo(bcRefList domain);

    void setup(const index_t _icont = -1) const
    {
        this->setInterfaceCont(_icont);
        m_sd->mapper = gsDofMapper();

        if (const gsMultiBasis<T> * mb =
            dynamic_cast<const gsMultiBasis<T>*>(&this->source()) )
        {
            m_sd->mapper = gsDofMapper(*mb, this->dim() );
            //m_mapper.init(*mb, this->dim()); //bug
            if ( 0==this->interfaceCont() ) // Conforming boundaries ?
            {
                for ( gsBoxTopology::const_iiterator it = mb->topology().iBegin();
                      it != mb->topology().iEnd(); ++it )
                {
                    mb->matchInterface(*it, m_sd->mapper);
                }
            }
        }

        if (const gsMappedBasis<2,T> * mb =
            dynamic_cast<const gsMappedBasis<2,T>*>(&this->source()) )
        {
            m_sd->mapper.setIdentity(mb->nPatches(), mb->size() , this->dim());
        }

        m_sd->mapper.finalize();
    }

    void setup(const gsBoundaryConditions<T> & bc, const index_t dir_values,
               const index_t _icont = -1) const
    {
        this->setInterfaceCont(_icont);

        m_sd->mapper = gsDofMapper(); //reset ?

        const gsMultiBasis<T> * mb = dynamic_cast<const gsMultiBasis<T>*>(&this->source());

        if (mb != nullptr)
        {
            m_sd->mapper = gsDofMapper(*mb, this->dim() );
            //m_mapper.init(*mb, this->dim()); //bug
            if ( 0==this->interfaceCont() ) // Conforming boundaries ?
            {
                for ( gsBoxTopology::const_iiterator it = mb->topology().iBegin();
                      it != mb->topology().iEnd(); ++it )
                {
                    mb->matchInterface(*it, m_sd->mapper);
                }
            }

            // Strong Dirichlet conditions
            gsMatrix<index_t> bnd;
            for (typename gsBoundaryConditions<T>::const_iterator
                     it = bc.begin("Dirichlet") ; it != bc.end("Dirichlet"); ++it )
            {
                const index_t cc = it->unkComponent();
                GISMO_ASSERT(static_cast<size_t>(it->ps.patch) < this->mapper().numPatches(),
                             "Problem: a boundary condition is set on a patch id which does not exist.");

                bnd = mb->basis(it->ps.patch).boundary( it->ps.side() );
                if (cc==-1)
                    for (index_t c=0; c!= this->dim(); c++) // for all components
                        m_sd->mapper.markBoundary(it->ps.patch, bnd, c);
                else
                    m_sd->mapper.markBoundary(it->ps.patch, bnd, cc);
            }
            // Clamped boundary condition (per DoF)
            gsMatrix<index_t> bnd1;
            for (typename gsBoundaryConditions<T>::const_iterator
                     it = bc.begin("Clamped") ; it != bc.end("Clamped"); ++it )
            {
                const index_t cc = it->unkComponent();

                GISMO_ASSERT(static_cast<size_t>(it->ps.patch) < this->mapper().numPatches(),
                             "Problem: a boundary condition is set on a patch id which does not exist.");

                bnd  = mb->basis(it->ps.patch).boundaryOffset( it->ps.side(), 0);
                bnd1 = mb->basis(it->ps.patch).boundaryOffset( it->ps.side(), 1);
                // Cast to tensor b-spline basis
                if ( mb != NULL) // clamp adjacent dofs
                {
                    if ( ! it->ps.parameter() )
                        bnd.swap(bnd1);
                    if (cc==-1)
                        for (index_t c=0; c!= this->dim(); c++) // for all components
                            for ( index_t k=0; k<bnd.size(); ++k)
                                m_sd->mapper.matchDof( it->ps.patch, (bnd)(k,0),
                                                   it->ps.patch, (bnd1)(k,0) , c);
                    else
                        for ( index_t k=0; k<bnd.size(); ++k)
                            m_sd->mapper.matchDof( it->ps.patch, (bnd)(k,0),
                                               it->ps.patch, (bnd1)(k,0) , cc);
                }
                else
                    gsWarn<<"Unable to apply clamped condition.\n";
            }

            // COLLAPSED
            for (typename gsBoundaryConditions<T>::const_iterator
                     it = bc.begin("Collapsed") ; it != bc.end("Collapsed"); ++it )
            {
                const index_t cc = it->unkComponent();

                GISMO_ASSERT(static_cast<size_t>(it->ps.patch) < this->mapper().numPatches(),
                             "Problem: a boundary condition is set on a patch id which does not exist.");

                bnd = mb->basis(it->ps.patch).boundary( it->ps.side() );

                // Cast to tensor b-spline basis
                if ( mb != NULL) // clamp adjacent dofs
                {
                    // match all DoFs to the first one of the side
                    if (cc==-1)
                        for (index_t c=0; c!= this->dim(); c++) // for all components
                            for ( index_t k=0; k<bnd.size()-1; ++k)
                                m_sd->mapper.matchDof( it->ps.patch, (bnd)(0,0),
                                                   it->ps.patch, (bnd)(k+1,0) , c);
                    else
                        for ( index_t k=0; k<bnd.size()-1; ++k)
                            m_sd->mapper.matchDof( it->ps.patch, (bnd)(0,0),
                                               it->ps.patch, (bnd)(k+1,0) , cc);
                }
            }

            // corners
            for (typename gsBoundaryConditions<T>::const_citerator
                     it = bc.cornerBegin() ; it != bc.cornerEnd(); ++it )
            {
                //assumes (unk == -1 || it->unknown == unk)
                GISMO_ASSERT(static_cast<size_t>(it->patch) < mb->nBases(),
                             "Problem: a corner boundary condition is set on a patch id which does not exist.");
                m_sd->mapper.eliminateDof(mb->basis(it->patch).functionAtCorner(it->corner), it->patch);
            }

        }
        else if (const gsBasis<T> * b =
                 dynamic_cast<const gsBasis<T>*>(&this->source()) )
        {
            m_sd->mapper = gsDofMapper(*b);
            gsMatrix<index_t> bnd;
            for (typename gsBoundaryConditions<T>::const_iterator
                     it = bc.begin("Dirichlet") ; it != bc.end("Dirichlet"); ++it )
            {
                GISMO_ASSERT( it->ps.patch == 0,
                              "Problem: a boundary condition is set on a patch id which does not exist.");

                bnd = b->boundary( it->ps.side() );
                //const index_t cc = it->unkComponent();
                m_sd->mapper.markBoundary(0, bnd, 0);
            }

            m_sd->mapper = gsDofMapper(*b);
            for (typename gsBoundaryConditions<T>::const_iterator
                     it = bc.begin("Clamped") ; it != bc.end("Clamped"); ++it )
            {
                GISMO_ASSERT( it->ps.patch == 0,
                              "Problem: a boundary condition is set on a patch id which does not exist.");

                bnd = b->boundary( it->ps.side() );
                //const index_t cc = it->unkComponent();
                // m_sd->mapper.markBoundary(0, bnd, 0);
            }

            m_sd->mapper = gsDofMapper(*b);
            for (typename gsBoundaryConditions<T>::const_iterator
                     it = bc.begin("Collapsed") ; it != bc.end("Collapsed"); ++it )
            {
                GISMO_ASSERT( it->ps.patch == 0,
                              "Problem: a boundary condition is set on a patch id which does not exist.");

                bnd = b->boundary( it->ps.side() );
                //const index_t cc = it->unkComponent();
                // m_sd->mapper.markBoundary(0, bnd, 0);
            }
        }
        else if (const gsMappedBasis<2,T> * mapb =
            dynamic_cast<const gsMappedBasis<2,T>*>(&this->source()) )
        {
            m_sd->mapper.setIdentity(mapb->nPatches(), mapb->size() , this->dim());
            gsMatrix<index_t> bnd;
            for (typename gsBoundaryConditions<T>::const_iterator
                     it = bc.begin("Dirichlet") ; it != bc.end("Dirichlet"); ++it )
            {
                const index_t cc = it->unkComponent();
                GISMO_ASSERT(static_cast<size_t>(it->ps.patch) < this->mapper().numPatches(),
                             "Problem: a boundary condition is set on a patch id which does not exist.");

                bnd = mapb->basis(it->ps.patch).boundary( it->ps.side() );
                if (cc==-1)
                    for (index_t c=0; c!= this->dim(); c++) // for all components
                        m_sd->mapper.markBoundary(it->ps.patch, bnd, c);
                else
                    m_sd->mapper.markBoundary(it->ps.patch, bnd, cc);
            }
        }

        else
        {
            GISMO_ASSERT( 0 == bc.size(), "Problem: BCs are ignored.");
            m_sd->mapper.setIdentity(this->source().nPieces(), this->source().size());
        }

        m_sd->mapper.finalize();

        // No more BCs
        //m_bcs = bc.get("Dirichlet");
        gsDirichletValues(bc, dir_values, *this);

        // corner values (overrides edge BCs)
        gsMatrix<T> & fixedDofs = const_cast<gsMatrix<T> &>(m_sd->fixedDofs);
        for ( typename gsBoundaryConditions<T>::const_citerator
                  it = bc.cornerBegin(); it != bc.cornerEnd(); ++it )
        {
            GISMO_ASSERT(nullptr!=mb, "Assumes a multibasis at this point");
            const int i  = mb->basis(it->patch).functionAtCorner(it->corner);
            const int ii = m_sd->mapper.bindex( i , it->patch, 0 );//component=0 for now! Todo.
            fixedDofs.at(ii) = it->value;
        }
    }

protected:
    friend class gismo::gsExprHelper<Scalar>;
    explicit gsFeSpace(index_t _d = 1) : Base(_d), m_sd(nullptr) { }
};


/*
  Expression representing a function given by a vector of
  coefficients in a gsFeSpace.

  Typically it used for accessing the solution of a boundary-value
  problem.
*/
template<class T>
class gsFeSolution : public _expr<gsFeSolution<T> >
{
protected:
    const gsFeSpace<T> _u;

    gsMatrix<T> * _Sv; ///< Pointer to a coefficient vector
public:
    typedef T Scalar;
    enum {Space = 0, ScalarValued= 0, ColBlocks= 0};

    explicit gsFeSolution(const gsFeSpace<T> & u) : _u(u), _Sv(NULL) { }

    gsFeSolution(const gsFeSpace<T> & u, gsMatrix<T> & Sv) : _u(u), _Sv(&Sv) { }

    const gsFeSpace<T> & space() const {return _u;};

    mutable gsMatrix<T> res;
    const gsMatrix<T> & eval(index_t k) const
    {
        GISMO_ASSERT(1==_u.data().actives.cols(), "Single actives expected");

        res.setZero(_u.dim(), 1);
        const gsDofMapper & map = _u.mapper();

        for (index_t c = 0; c!=_u.dim(); c++) // for all components
        {
            for (index_t i = 0; i!=_u.data().actives.size(); ++i)
            {
                const index_t ii = map.index(_u.data().actives.at(i), _u.data().patchId, c);
                if ( map.is_free_index(ii) ) // DoF value is in the solVector
                    res.at(c) += _Sv->at(ii) * _u.data().values[0](i,k);
                else
                    res.at(c) += _u.data().values[0](i,k) *
                        _u.fixedPart().at( map.global_to_bindex(ii) );
            }
        }
        return res;
    }

    index_t rows() const {return _u.dim(); }
    static index_t cols() {return 1; }

    void parse(gsExprHelper<Scalar> & evList) const
    {
        evList.add(_u);
        _u.data().flags |= NEED_VALUE | NEED_ACTIVE;
    }

    void print(std::ostream &os) const { os << "s"; }

public:
    index_t dim() const { return _u.dim();}

    index_t parDim() const
    { return _u.source().domainDim(); }

    gsDofMapper & mapper() {return _u.mapper();}
    const gsDofMapper & mapper() const {return _u.mapper();}

    inline const gsMatrix<T> & fixedPart() const {return _u.fixedPart();}
    gsMatrix<T> & fixedPart() {return _u.fixedPart();}

    gsFuncData<T> & data() {return *_u.data();}
    const gsFuncData<T> & data() const {return _u.data();}

    void setSolutionVector(gsMatrix<T>& solVector)
    { _Sv = & solVector; }

    const gsMatrix<T> & coefs() const { return *_Sv; }
    //gsMatrix<T> & coefs() { return *_Sv; } // wd4702 ?

    /// Extract the coefficients of piece piece \a p
    void extract(gsMatrix<T> & result, const index_t p = 0) const
    { _u.getCoeffs(*_Sv, result, p); }

    /// Extracts ALL the coefficients in a solution vector; including
    /// coupled and boundary DoFs
    void extractFull(gsMatrix<T> & result) const
    {
        index_t offset, ii, bi;
        result.resize(_u.mapper().mapSize(),1);
        for (index_t c=0; c!=_u.dim(); c++)
            for (size_t j=0; j!=_u.mapper().numPatches(); j++)
                for (size_t i=0; i!=_u.mapper().patchSize(j); i++) // loop over all DoFs (free and eliminated)
                {
                    offset = _u.mapper().offset(j);

                    ii = _u.mapper().index(i,j,c); // global index
                    if (_u.mapper().is_boundary(i,j,c))
                    {
                        bi = _u.mapper().global_to_bindex(ii); // boundary index
                        result(i+offset,0) = _u.fixedPart().at(bi);
                    }
                    else
                        result(i+offset,0) = _Sv->at(ii);
                }
    }

    /// Extract this variable as a multipatch object
    void extract(gsMultiPatch<T> & result) const
    {
        result.clear();

        if( const gsMultiBasis<T>* basis = dynamic_cast<const gsMultiBasis<T>* >(&_u.source()) )
            for (size_t i = 0; i != basis->nBases(); ++i)
            {
                memory::unique_ptr<gsGeometry<T> > p(this->extractPiece(i));
                result.addPatch(*p);
            }
    }

    /// Extract the piece \a p as a gsGeometry pointer
    memory::unique_ptr<gsGeometry<T> > extractPiece(const index_t p) const
    {
        if ( const gsBasis<T> * b = dynamic_cast<const gsBasis<T>*>(&_u.source().piece(p)) )
        {
            gsMatrix<T> cf;
            extract(cf, p);
            return b->makeGeometry(give(cf));
        }
        GISMO_ERROR("gsFeSolution: Extraction error");
    }

    // insert g-coefficients to the solution vector
    void insert(const gsGeometry<T> & g, const index_t p = 0) const
    {
        const index_t dim = _u.dim();
        const gsMatrix<T> & cf = g.coefs();
        gsMatrix<T> & sol = *_Sv;
        //gsMatrix<T> & fixedPart = _u.fixedPart();
        const gsDofMapper & mapper = _u.mapper();
        for (index_t c = 0; c!=_u.dim(); c++) // for all components
        {
            for (index_t i = 0; i != cf.rows(); ++i)
            {
                const index_t ii = mapper.index(i, p, c);
                if ( mapper.is_free_index(ii) ) // DoF value is in the solVector
                    sol.at(ii) = cf(i, c);
                /*
                  else
                  {
                    fixedPart.row(m_sd->mapper.global_to_bindex(ii)) = cf.row(i);
                  }
                */
            }
        }
    }
};

/*
  Expression for the transpose of an expression
*/
template<class E>
//class tr_expr<E,false>  : public _expr<tr_expr<E,false> >
class tr_expr : public _expr<tr_expr<E> >
{
    typename E::Nested_t _u;

public:

    typedef typename E::Scalar Scalar;

    tr_expr(_expr<E> const& u)
    : _u(u) { }

public:
    enum {ColBlocks = E::ColBlocks, ScalarValued=E::ScalarValued};
    enum {Space = (E::Space==0?0:(E::Space==1?2:1))};

    mutable Temporary_t res;

    //MatExprType eval(const index_t k) const
    const Temporary_t & eval(const index_t k) const
    {
        //return _u.eval(k).transpose();
        // /*
        if (E::ColBlocks)
        {
            res = _u.eval(k).blockTranspose( _u.cardinality() ); return res;
            //return _u.eval(k).blockTranspose(_u.cols()/_u.rows());
        }
        else
        {
            res = _u.eval(k).transpose(); return res;
            //return _u.eval(k).blockTranspose(1); // buggy ?
        }
        //*/
    }

    index_t rows() const { return _u.cols(); }

    index_t cols() const { return _u.rows(); }

    void parse(gsExprHelper<Scalar> & evList) const
    { _u.parse(evList); }

    const gsFeSpace<Scalar> & rowVar() const { return _u.colVar(); }
    const gsFeSpace<Scalar> & colVar() const { return _u.rowVar(); }

    index_t cardinality_impl() const { return _u.cardinality_impl(); }

    void print(std::ostream &os) const { os<<"("; _u.print(os); os <<")'"; }
private:
/*
  template<class U> EIGEN_STRONG_INLINE MatExprType
  eval_impl(const U k, typename util::enable_if<1==ColBlocks,U>::type* = nullptr)
  { return _u.eval(k).blockTranspose(_u.cols()/_u.rows()); }

  template<class U> EIGEN_STRONG_INLINE MatExprType
  eval_impl(const U k, typename util::enable_if<0==ColBlocks,U>::type* = nullptr)
  { return _u.eval(k).transpose(); }
*/
};

/*
  Expression to make an expression colblocks
*/
template<class E>
class cb_expr : public _expr<cb_expr<E> >
{
    typename E::Nested_t _u;

public:

    typedef typename E::Scalar Scalar;

    cb_expr(_expr<E> const& u)
    : _u(u) { }

public:
    enum {ColBlocks = 1, ScalarValued=E::ScalarValued};
    enum {Space = E::Space};

    mutable gsMatrix<Scalar> ev, res;

    //MatExprType eval(const index_t k) const
    const gsMatrix<Scalar> & eval(const index_t k) const
    {
        //return _u.eval(k).transpose();
        // /*
        ev = _u.eval(k);
        if (E::ColBlocks)
        {
            return res;
        }
        else
        {
            res = _u.eval(k);

            GISMO_ASSERT(res.rows() % _u.rows() == 0 && res.cols() % _u.cols() == 0,"Result is not a multiple of the space dimensions?");

            index_t cardinality;
            if ( (cardinality = res.rows() / _u.rows()) >= 1 && res.cols() / _u.cols() == 1 ) // stored in rows
            {
                res.resize(_u.rows(), cardinality * _u.cols());
                for (index_t r = 0; r!=cardinality; r++)
                    res.block(0 , r * _u.cols(), _u.rows(), _u.cols()) = ev.block( r * _u.rows(), 0, _u.rows(), _u.cols() );
            }
            else if ( (cardinality = res.rows() / _u.rows()) == 1 && res.cols() / _u.cols() >= 1 ) // stored in cols ----->>>> This is already colBlocks???
            {
                res.resize(_u.rows(), cardinality * _u.cols());
                for (index_t r = 0; r!=cardinality; r++)
                    res.block(0 , r * _u.cols(), _u.rows(), _u.cols()) = ev.block( 0, r * _u.cols(), _u.rows(), _u.cols() );
            }
        }
        return res;
    }

    index_t rows() const { return _u.rows(); }

    index_t cols() const { return _u.cols(); }

    void parse(gsExprHelper<Scalar> & evList) const
    { _u.parse(evList); }

    const gsFeSpace<Scalar> & rowVar() const { return _u.rowVar(); }
    const gsFeSpace<Scalar> & colVar() const { return _u.colVar(); }

    index_t cardinality_impl() const
    {
        res = _u.eval(0);
        index_t cardinality;
        if ( res.rows() / _u.rows() >= 1 && res.cols() / _u.cols() == 1 ) // stored in rows
            cardinality = res.rows() / _u.rows();
        else if ( res.rows() / _u.rows() == 1 && res.cols() / _u.cols() >= 1 )
            cardinality = res.cols() / _u.cols();
        else
            GISMO_ERROR("Cardinality for cb_expr cannot be determined.");

        return cardinality;
        // return _u.cardinality_impl();
    }

    void print(std::ostream &os) const { os<<"{"; _u.print(os); os <<"}"; }
};


/*
  Expression for an evaluation of the (sub-)expression in temporary memory
*/
template<class E>
class temp_expr : public _expr<temp_expr<E> >
{
    typename E::Nested_t _u;
    typedef typename E::Scalar Scalar;
    mutable gsMatrix<Scalar> tmp;

public:
    temp_expr(_expr<E> const& u)
    : _u(u) { }

public:
    enum {ScalarValued = E::ScalarValued, ColBlocks = E::ColBlocks};
    enum {Space = E::Space};

    // template<bool S  = ColBlocks>
    // typename util::enable_if<S,MatExprType>::type
    const gsMatrix<Scalar> & eval(const index_t k) const
    {
        //GISMO_ERROR("NO!");
        //If not printing then it inlines, otheriwise NOT
        //gsInfo<<"* * * * * * * * * * * * * * * * Making tmp\n";
        tmp = _u.eval(k);
        return tmp;
    }

    index_t rows() const { return _u.rows(); }
    index_t cols() const { return _u.cols(); }
    void parse(gsExprHelper<Scalar> & evList) const { _u.parse(evList); }
    const gsFeSpace<Scalar> & rowVar() const { return _u.rowVar(); }
    const gsFeSpace<Scalar> & colVar() const { return _u.colVar(); }

    void print(std::ostream &os) const { _u.print(os); }
};

/*
  Expression for the trace of a (matrix) expression
*/
template<class E>
class trace_expr  : public _expr<trace_expr<E> >
{
public:
    typedef typename E::Scalar Scalar;
    enum {ScalarValued = 0, Space = E::Space, ColBlocks= E::ColBlocks};

private:
    typename E::Nested_t _u;
    mutable gsMatrix<Scalar> res;

public:
    trace_expr(_expr<E> const& u) : _u(u)
    {
        // gcc 4.8.4: invalid read due to _u.rows() using gsFuncData
        //GISMO_ASSERT(0== _u.cols()%_u.rows(), "Expecting square-block expression, got " << _u.rows() <<" x "<< _u.cols() );
    }

    // choose if ColBlocks
    const gsMatrix<Scalar> & eval(const index_t k) const
    {
        // Assume mat ??
        MatExprType tmp = _u.eval(k);
        const index_t cb = _u.rows();
        // const index_t r  = _u.cols() / cb;
        const index_t r  = _u.cardinality();
        res.resize(r, 1);
        for (index_t i = 0; i!=r; ++i)
            res(i,0) = tmp.middleCols(i*cb,cb).trace();
        return res;
    }

    // choose if !ColBlocks
    //todo: Scalar eval(const index_t k) const

    index_t rows() const { return _u.cols() / _u.rows(); }
    index_t cols() const { return 1; }

    void parse(gsExprHelper<Scalar> & evList) const
    { _u.parse(evList); }

    const gsFeSpace<Scalar> & rowVar() const { return _u.rowVar(); }
    const gsFeSpace<Scalar> & colVar() const { return _u.colVar(); }

    void print(std::ostream &os) const { os << "trace("; _u.print(os); os<<")"; }
};

/*
  Expression for the adjugate of a (matrix) expression
*/
template<class E>
class adjugate_expr  : public _expr<adjugate_expr<E> >
{
public:
    typedef typename E::Scalar Scalar;
    enum {ScalarValued = 0, ColBlocks = E::ColBlocks};
    enum {Space = E::Space};
private:
    typename E::Nested_t _u;
    mutable gsMatrix<Scalar> res;

public:
    adjugate_expr(_expr<E> const& u) : _u(u)
    {
        // gcc 4.8.4: invalid read due to _u.rows() using gsFuncData
        //GISMO_ASSERT(0== _u.cols()%_u.rows(), "Expecting square-block expression, got " << _u.rows() <<" x "<< _u.cols() );
    }

    // choose if ColBlocks
    const gsMatrix<Scalar> & eval(const index_t k) const
    {
        // Assume mat ??
        MatExprType tmp = _u.eval(k);
        const index_t cb = _u.rows();
        const index_t r  = _u.cols() / cb;
        res.resize(_u.rows(),_u.cols());
        for (index_t i = 0; i!=r; ++i){
            res.middleCols(i*cb,cb) = tmp.middleCols(i*cb,cb).adjugate();
        }
        return res;
    }

    // choose if !ColBlocks
    //todo: Scalar eval(const index_t k) const

    index_t rows() const { return _u.rows(); }
    index_t cols() const { return _u.cols(); }

    void parse(gsExprHelper<Scalar> & evList) const
    { _u.parse(evList); }

    const gsFeSpace<Scalar> & rowVar() const { return _u.rowVar(); }
    const gsFeSpace<Scalar> & colVar() const { return _u.colVar(); }

    void print(std::ostream &os) const { os << "adj("; _u.print(os); os<<")"; }
};

template<class E>
class reshape_expr  : public _expr<reshape_expr<E> >
{
public:
    typedef typename E::Scalar Scalar;
    enum {ScalarValued = 0, ColBlocks = E::ColBlocks};
    enum {Space = E::Space};
private:
    typename E::Nested_t _u;
    index_t _n, _m;
    mutable gsMatrix<Scalar> tmp;

public:

    //the reshaping is done column-wise
    reshape_expr(_expr<E> const& u, index_t n, index_t m) : _u(u), _n(n), _m(m)
    {
        //GISMO_ASSERT( _u.rows()*_u.cols() == _n*_m, "Wrong dimension"); //
    }

    const gsAsConstMatrix<Scalar> eval(const index_t k) const
    {
        // Note: this assertion would fail in the constructor!
        GISMO_ASSERT( _u.rows()*_u.cols() == _n*_m, "Wrong dimension "
                      << _u.rows() << " x "<<_u.cols() << "!=" << _n << " * "<< _m );
        tmp = _u.eval(k);
        return gsAsConstMatrix<Scalar>(tmp.data(),_n,_m);
    }

    index_t rows() const { return _n; }
    index_t cols() const { return _m; }

    void parse(gsExprHelper<Scalar> & evList) const
    { _u.parse(evList); }

    const gsFeSpace<Scalar> & rowVar() const { return _u.rowVar(); }
    const gsFeSpace<Scalar> & colVar() const { return _u.colVar(); }

    void print(std::ostream &os) const { os << "reshape("; _u.print(os); os<<","<<_n<<","<<_m<<")"; }
};

/// Reshape an expression
template <typename E> EIGEN_STRONG_INLINE
reshape_expr<E> const reshape(E const & u, index_t n, index_t m)
{ return reshape_expr<E>(u, n, m); }

template<class E>
class replicate_expr  : public _expr<replicate_expr<E> >
{
public:
    typedef typename E::Scalar Scalar;
    enum {ScalarValued = 0, Space = E::Space, ColBlocks= E::ColBlocks};
private:
    typename E::Nested_t _u;
    index_t _n, _m;
    mutable gsMatrix<Scalar> tmp;

public:

    //the replicate is done nxm times
    replicate_expr(_expr<E> const& u, index_t n, index_t m) : _u(u), _n(n), _m(m)
    {
    }

    MatExprType eval(const index_t k) const
    {
        tmp = _u.eval(k);
        return tmp.replicate(_n,_m);
    }

    index_t rows() const { return _n*_u.rows(); }
    index_t cols() const { return _m*_u.cols(); }

    void parse(gsExprHelper<Scalar> & evList) const
    { _u.parse(evList); }

    const gsFeSpace<Scalar> & rowVar() const { return _u.rowVar(); }
    const gsFeSpace<Scalar> & colVar() const { return _u.colVar(); }
    index_t cardinality_impl() const { return _u.cardinality_impl(); }

    void print(std::ostream &os) const { os << "replicate("; _u.print(os); os<<","<<_n<<","<<_m<<")"; }
};

/// Replicate an expression
template <typename E> EIGEN_STRONG_INLINE
replicate_expr<E> const replicate(E const & u, index_t n, index_t m = 1)
{ return replicate_expr<E>(u, n, m); }

/**
   Transforms a matrix expression into a vector expression by computing the vector
   [ a b c+d]^T
   for each matrix block
   [ a d ]
   [ c b ]
*/
template<class E>
class flat_expr  : public _expr<flat_expr<E> >
{
public:
    typedef typename E::Scalar Scalar;
    enum {ScalarValued = 0, Space = E::Space, ColBlocks= 0}; // to do: ColBlocks
 private:
    typename E::Nested_t _u;
    mutable gsMatrix<Scalar> tmp;

public:

    flat_expr(_expr<E> const& u) : _u(u)
    {
        //GISMO_ASSERT( _u.rows()*_u.cols() == _n*_m, "Wrong dimension"); //
    }

    const gsMatrix<Scalar> & eval(const index_t k) const
    {
        tmp = _u.eval(k);
        const index_t numActives = _u.cardinality();

        for (index_t i = 0; i<numActives; ++i)
        {
            tmp(0,2*i+1) += tmp(1,2*i);
            std::swap(tmp(1,2*i), tmp(1,2*i+1));
        }

        tmp.resize(4,numActives);
        tmp.conservativeResize(3,numActives);

        if ( 1==Space )
            tmp.transposeInPlace();
        else if (2!=Space) // if not colSpan and not rowSpan
            tmp.transposeInPlace();

        return tmp;
    }

    index_t rows() const { return 1; }
    index_t cols() const { return 3; }

    void parse(gsExprHelper<Scalar> & evList) const
    { _u.parse(evList); }

    const gsFeSpace<Scalar> & rowVar() const { return _u.rowVar(); }
    const gsFeSpace<Scalar> & colVar() const { return _u.colVar(); }
    index_t cardinality_impl() const { return _u.cardinality_impl(); }

    void print(std::ostream &os) const { os << "flat("; _u.print(os); os<<")"; }
};

/// Make a matrix 2x2 expression "flat"
template <typename E> EIGEN_STRONG_INLINE
flat_expr<E> const flat(E const & u)
{ return flat_expr<E>(u); }


<<<<<<< HEAD
/// Takes the row-sum of a matrix expression
template<class E>
class rowsum_expr  : public _expr<rowsum_expr<E> >
{
public:
    typedef typename E::Scalar Scalar;
    enum {ScalarValued = 0, Space = E::Space};
private:
    typename E::Nested_t _u;
    mutable gsMatrix<Scalar> tmp;

public:

    rowsum_expr(_expr<E> const& u) : _u(u)
    {
        //GISMO_ASSERT( _u.rows()*_u.cols() == _n*_m, "Wrong dimension"); //
    }

    const gsMatrix<Scalar> & eval(const index_t k) const
    {
        tmp = _u.eval(k).rowwise().sum();
        return tmp;
    }

    index_t rows() const { return _u.rows(); }
    index_t cols() const { return 1; }
    void setFlag() const { _u.setFlag(); }

    void parse(gsSortedVector<const gsFunctionSet<Scalar>*> & evList) const
    { _u.parse(evList); }

    const gsFeSpace<Scalar> & rowVar() const { return _u.rowVar(); }
    const gsFeSpace<Scalar> & colVar() const { return _u.colVar(); }
    index_t cardinality_impl() const { return _u.cardinality_impl(); }

    enum{rowSpan = E::rowSpan, colSpan = E::colSpan};

    void print(std::ostream &os) const { os << "rowsum("; _u.print(os); os<<")"; }
};

/// Takes the column-sum of a matrix or vector expression
template<class E>
class colsum_expr  : public _expr<colsum_expr<E> >
{
public:
    typedef typename E::Scalar Scalar;
    enum {ScalarValued = 0, Space = E::Space};
private:
    typename E::Nested_t _u;
    mutable gsMatrix<Scalar> tmp;

public:

    colsum_expr(_expr<E> const& u) : _u(u)
    {
        //GISMO_ASSERT( _u.rows()*_u.cols() == _n*_m, "Wrong dimension"); //
    }

    const gsMatrix<Scalar> & eval(const index_t k) const
    {
        tmp = _u.eval(k).colwise().sum();
        return tmp;
    }

    index_t rows() const { return _u.rows(); }
    index_t cols() const { return 1; }
    void setFlag() const { _u.setFlag(); }

    void parse(gsSortedVector<const gsFunctionSet<Scalar>*> & evList) const
    { _u.parse(evList); }

    const gsFeSpace<Scalar> & rowVar() const { return _u.rowVar(); }
    const gsFeSpace<Scalar> & colVar() const { return _u.colVar(); }
    index_t cardinality_impl() const { return _u.cardinality_impl(); }

    enum{rowSpan = E::rowSpan, colSpan = E::colSpan};

    void print(std::ostream &os) const { os << "colsum("; _u.print(os); os<<")"; }
};


=======
>>>>>>> 35434be1
/*
  Expression for the diagonal(s) of a (matrix) expression

  template<class E>
  class diag_expr  : public _expr<diag_expr<E> >
  {
  public:
  typedef typename E::Scalar Scalar;
  enum {ScalarValued = 0};
  private:
  typename E::Nested_t _u;
  mutable gsMatrix<Scalar> res;

  public:
  diag_expr(_expr<E> const& u) : _u(u)
  { GISMO_ASSERT(0== _u.cols()%_u.rows(), "Expecting square-block expression, got "
  << _u.rows() <<" x "<< _u.cols() ); }

  // choose if ColBlocks
  const gsMatrix<Scalar> & eval(const index_t k) const
  {
  // Assume mat ??
  MatExprType tmp = _u.eval(k);
  const index_t cb = _u.rows();
  const index_t r  = _u.cols() / cb;
  res.resize(r, cb);
  for (index_t i = 0; i!=r; ++i)
  res.row(i) = tmp.middleCols(i*cb,cb).diagonal();
  return res;
  }

  // choose if !ColBlocks
  //todo: Scalar eval(const index_t k) const

  index_t rows() const { return _u.cols() / _u.rows(); }
  index_t cols() const { return 1; }

  void parse(gsExprHelper<Scalar> & evList) const
  { _u.parse(evList); }

  const gsFeSpace<Scalar> & rowVar() const { return _u.rowVar(); }
  const gsFeSpace<Scalar> & colVar() const { return _u.colVar(); }


  void print(std::ostream &os) const { os << "trace("; _u.print(os); os<<")"; }
  };
*/

#define GISMO_EXPR_VECTOR_EXPRESSION(name, mname, isSv)                 \
    template<class E> class name##_##expr  : public _expr<name##_##expr<E> > { \
        typename E::Nested_t _u;                                        \
    public:                                                             \
    typedef typename E::Scalar Scalar;                                  \
    enum {Space= E::Space, ScalarValued= isSv, ColBlocks= E::ColBlocks};\
    name##_##expr(_expr<E> const& u) : _u(u) { }                        \
    mutable Temporary_t tmp;                                            \
    const Temporary_t & eval(const index_t k) const {                   \
    tmp = _u.eval(k).mname(); return tmp; }                             \
    index_t rows() const { return isSv ? 0 : _u.rows(); }               \
    index_t cols() const { return isSv ? 0 : _u.cols(); }               \
    void parse(gsExprHelper<Scalar> & evList) const { _u.parse(evList); } \
    const gsFeSpace<Scalar> & rowVar() const {return gsNullExpr<Scalar>::get();} \
    const gsFeSpace<Scalar> & colVar() const {return gsNullExpr<Scalar>::get();} \
    void print(std::ostream &os) const                                  \
        { os << #name <<"("; _u.print(os); os <<")"; }                  \
    };

/// Eucledian Norm
GISMO_EXPR_VECTOR_EXPRESSION(norm,norm,1);
/// Squared Eucledian Norm
GISMO_EXPR_VECTOR_EXPRESSION(sqNorm,squaredNorm,1);
/// Normalization of a vector to unit measure
GISMO_EXPR_VECTOR_EXPRESSION(normalized,normalized,0); // (!) mem.
/// Inverse of a matrix expression
GISMO_EXPR_VECTOR_EXPRESSION(inv,inverse,0);
// GISMO_EXPR_VECTOR_EXPRESSION(cwSqr,array().square,0)
// GISMO_EXPR_VECTOR_EXPRESSION(sum,array().sum,1)
// GISMO_EXPR_VECTOR_EXPRESSION(sqrt,array().sqrt,0)
//GISMO_EXPR_VECTOR_EXPRESSION(abs,array().abs,0)

//Determinant
GISMO_EXPR_VECTOR_EXPRESSION(det,determinant,1);


//GISMO_EXPR_VECTOR_EXPRESSION(replicate,replicate,0);

#undef GISMO_EXPR_VECTOR_EXPRESSION

/**
   Expression for turning a vector into a diagonal matrix
*/
template<class E>
class asdiag_expr : public _expr<asdiag_expr<E> >
{
public:
    typedef typename E::Scalar Scalar;
private:
    typename E::Nested_t _u;
    mutable gsMatrix<Scalar> res;

public:
    enum{Space = E::Space, ScalarValued= 0, ColBlocks= E::ColBlocks};

    asdiag_expr(_expr<E> const& u) : _u(u) { }

public:

    MatExprType eval(const index_t k) const
    {
        MatExprType m = _u.eval(k);
        const index_t r = m.rows();
        const index_t c = m.cols();
        res.resize(r,r*c);
        for (index_t i = 0; i!=c; ++i)
            res.middleCols(i*r,r) = m.col(i).asDiagonal();
        return res;
    }

    const gsFeSpace<Scalar> & rowVar() const { return _u.rowVar(); }
    const gsFeSpace<Scalar> & colVar() const { return _u.colVar(); }

    index_t cardinality_impl() const { return _u.cardinality_impl(); }

    index_t rows() const { return _u.rows(); }
    index_t cols() const { return _u.rows() * _u.cols(); }
    void parse(gsExprHelper<Scalar> & evList) const
    { _u.parse(evList); }

    void print(std::ostream &os) const { os << "diag("; _u.print(os); os <<")";}
};

template<class E>
class rowsum_expr  : public _expr<rowsum_expr<E> >
{
public:
    typedef typename E::Scalar Scalar;
    enum {ScalarValued = 0, Space = E::Space, ColBlocks = E::ColBlocks};
private:
    typename E::Nested_t _u;
    mutable gsMatrix<Scalar> tmp;

public:

    rowsum_expr(_expr<E> const& u) : _u(u)
    {
        //GISMO_ASSERT( _u.rows()*_u.cols() == _n*_m, "Wrong dimension"); //
    }

    const gsMatrix<Scalar> & eval(const index_t k) const
    {
        tmp = _u.eval(k).rowwise().sum();
        return tmp;
    }

    index_t rows() const { return _u.rows(); }
    index_t cols() const { return 1; }
    void setFlag() const { _u.setFlag(); }

    void parse(gsExprHelper<Scalar> & evList) const
    { _u.parse(evList); }

    const gsFeSpace<Scalar> & rowVar() const { return _u.rowVar(); }
    const gsFeSpace<Scalar> & colVar() const { return _u.colVar(); }
    index_t cardinality_impl() const { return _u.cardinality_impl(); }

    void print(std::ostream &os) const { os << "rowsum("; _u.print(os); os<<")"; }
};

template<class E>
class colsum_expr  : public _expr<colsum_expr<E> >
{
public:
    typedef typename E::Scalar Scalar;
    enum {ScalarValued = 0, Space = E::Space, ColBlocks = E::ColBlocks};
private:
    typename E::Nested_t _u;
    mutable gsMatrix<Scalar> tmp;

public:

    colsum_expr(_expr<E> const& u) : _u(u)
    {
        //GISMO_ASSERT( _u.rows()*_u.cols() == _n*_m, "Wrong dimension"); //
    }

    const gsMatrix<Scalar> & eval(const index_t k) const
    {
        tmp = _u.eval(k).colwise().sum();
        return tmp;
    }

    index_t rows() const { return _u.rows(); }
    index_t cols() const { return 1; }
    void setFlag() const { _u.setFlag(); }

    void parse(gsExprHelper<Scalar> & evList) const
    { _u.parse(evList); }

    const gsFeSpace<Scalar> & rowVar() const { return _u.rowVar(); }
    const gsFeSpace<Scalar> & colVar() const { return _u.colVar(); }
    index_t cardinality_impl() const { return _u.cardinality_impl(); }

    void print(std::ostream &os) const { os << "colsum("; _u.print(os); os<<")"; }
};

/**
   Expression for the identity matrix
*/
class idMat_expr : public _expr<idMat_expr >
{
public:
    typedef real_t Scalar;
    enum {Space = 0, ScalarValued = 0, ColBlocks = 0};
private:
    index_t _dim;

public:
    idMat_expr(const index_t dim) : _dim(dim) { }

public:

    gsMatrix<Scalar>::IdentityReturnType eval(const index_t) const
    {
        return gsMatrix<Scalar>::Identity(_dim,_dim);
    }

    index_t rows() const { return _dim; }
    index_t cols() const { return  _dim; }
    void parse(gsExprHelper<Scalar> & ) const {  }

    const gsFeSpace<Scalar> & rowVar() const {return gsNullExpr<Scalar>::get();}
    const gsFeSpace<Scalar> & colVar() const {return gsNullExpr<Scalar>::get();}

    void print(std::ostream &os) const { os << "id("<<_dim <<")";}
};

/**
   Expression for the sign of another expression
*/
template<class E>
class sign_expr : public _expr<sign_expr<E> >
{
    typename E::Nested_t _u;
public:
    typedef typename E::Scalar Scalar;
    enum {ScalarValued = 1, Space = E::Space, ColBlocks= 0};

    sign_expr(_expr<E> const& u) : _u(u) { }

    Scalar eval(const index_t k) const
    {
        const Scalar v = _u.val().eval(k);
        return ( v>0 ? 1 : ( v<0 ? -1 : 0 ) );
    }

    static index_t rows() { return 0; }
    static index_t cols() { return 0; }

    void parse(gsExprHelper<Scalar> & el) const
    { _u.parse(el); }

    static bool isScalar() { return true; }

    const gsFeSpace<Scalar> & rowVar() const {return gsNullExpr<Scalar>::get();}
    const gsFeSpace<Scalar> & colVar() const {return gsNullExpr<Scalar>::get();}

    void print(std::ostream &os) const { os<<"sgn("; _u.print(os); os <<")"; }
};


template<class E>
class pow_expr : public _expr<pow_expr<E> >
{
    typename E::Nested_t _u;

public:
    typedef typename E::Scalar Scalar;
    enum {ScalarValued = 1, Space = E::Space, ColBlocks= E::ColBlocks};

    Scalar _q;// power

    pow_expr(_expr<E> const& u, Scalar q) : _u(u), _q(q) { }

    Scalar eval(const index_t k) const
    {
        const Scalar v = _u.val().eval(k);
        return math::pow(v,_q);
    }

    static index_t rows() { return 0; }
    static index_t cols() { return 0; }

    void parse(gsExprHelper<Scalar> & el) const
    { _u.parse(el); }

    static bool isScalar() { return true; }

    const gsFeSpace<Scalar> & rowVar() const {return gsNullExpr<Scalar>::get();}
    const gsFeSpace<Scalar> & colVar() const {return gsNullExpr<Scalar>::get();}

    void print(std::ostream &os) const { os<<"pow("; _u.print(os); os <<")"; }
};

// Call as pow(a,b)
template<class E>
pow_expr<E> pow(_expr<E> const& u, real_t q) { return pow_expr<E>(u,q); }


/**
   computes outer products of a matrix by a space of dimension > 1
   [Jg Jg Jg] * Jb ..
   (d x d^2)  * (d^2 x N*d)  --> (d x N*d)
*/
template <typename E1, typename E2>
class matrix_by_space_expr  : public _expr<matrix_by_space_expr<E1,E2> >
{
public:
    typedef typename E1::Scalar Scalar;
    enum {ScalarValued = 0, ColBlocks = 1};
    enum {Space = E2::Space};

private:
    typename E1::Nested_t _u;
    typename E2::Nested_t _v;
    mutable gsMatrix<Scalar> res;

public:
    matrix_by_space_expr(E1 const& u, E2 const& v) : _u(u), _v(v) { }


    // choose if ColBlocks
    const gsMatrix<Scalar> & eval(const index_t k) const
    {
        const index_t r   = _u.rows();
        const index_t N  = _v.cols() / (r*r);

        const MatExprType uEv        = _u.eval(k);
        const MatExprType vEv  = _v.eval(k);

        res.resize(r, N*r*r);
        // gsDebugVar(res.cols());
        for (index_t s = 0; s!=r; ++s)
            for (index_t i = 0; i!=N; ++i)
            {
                res.middleCols((s*N + i)*r,r).noalias() =
                    uEv.col(s) * vEv.middleCols((s*N + i)*r,r).row(s);
                //uEv*vEv.middleCols((s*N + i)*r,r);
            }
        //meaning: [Jg Jg Jg] * Jb ..
        return res;
    }

    index_t rows() const { return _u.cols(); }
    index_t cols() const { return _v.cols(); }

    void parse(gsExprHelper<Scalar> & evList) const
    { _u.parse(evList); _v.parse(evList); }

    const gsFeSpace<Scalar> & rowVar() const { return _v.rowVar(); }
    const gsFeSpace<Scalar> & colVar() const { return _v.colVar(); }

    void print(std::ostream &os) const { os << "matrix_by_space("; _u.print(os); os<<")"; }
};

/**
   computes outer products of a matrix by a space of dimension > 1
   [Jg Jg Jg] * Jb ..
   (d x d^2)  * (d^2 x N*d)  --> (d x N*d)
*/
template <typename E1, typename E2>
class matrix_by_space_expr_tr  : public _expr<matrix_by_space_expr_tr<E1,E2> >
{
public:
    typedef typename E1::Scalar Scalar;
    enum {ScalarValued = 0, ColBlocks = 1};
    enum {Space = E2::Space};

private:
    typename E1::Nested_t _u;
    typename E2::Nested_t _v;
    mutable gsMatrix<Scalar> res;

public:
    matrix_by_space_expr_tr(E1 const& u, E2 const& v) : _u(u), _v(v) { }


    // choose if ColBlocks
    const gsMatrix<Scalar> & eval(const index_t k) const
    {
        const index_t r   = _u.rows();
        const index_t N  = _v.cols() / (r*r);

        const MatExprType uEv        = _u.eval(k);
        const MatExprType vEv  = _v.eval(k);

        res.resize(r, N*r*r);
        // gsDebugVar(res.cols());
        for (index_t s = 0; s!=r; ++s)
            for (index_t i = 0; i!=N; ++i)
            {
                res.middleCols((s*N + i)*r,r).noalias() =
                    //uEv.col(s) * vEv.middleCols((s*N + i)*r,r).row(s);
                    uEv.transpose()*vEv.middleCols((s*N + i)*r,r).transpose();
            }
        //meaning: [Jg Jg Jg] * Jb ..
        return res;
    }

    index_t rows() const { return _u.cols(); }
    index_t cols() const { return _v.cols(); }

    void parse(gsExprHelper<Scalar> & evList) const
    { _u.parse(evList); _v.parse(evList); }

    const gsFeSpace<Scalar> & rowVar() const { return _v.rowVar(); }
    const gsFeSpace<Scalar> & colVar() const { return _v.colVar(); }

    void print(std::ostream &os) const { os << "matrix_by_space_tr("; _u.print(os); os<<")"; }
};

/*
  Adaptor for scalar-valued expression
*/
template<class E>
class value_expr  : public _expr<value_expr<E> >
{
    typename E::Nested_t _u;

public:
    typedef typename E::Scalar Scalar;
    value_expr(_expr<E> const& u) : _u(u)
    {
        // rows/cols not known at construction time
        //GISMO_ASSERT(u.rows()*u.cols()<=1, "Expression\n"<<u<<"is not a scalar.");
    }

public:
    enum {Space= 0, ScalarValued= 1, ColBlocks= 0};

    Scalar eval(const index_t k) const { return eval_impl(_u,k); }

    // enables expr.val().val()
    inline value_expr<E> val() const { return *this; }
    index_t rows() const { return 0; }
    index_t cols() const { return 0; }
    void parse(gsExprHelper<Scalar> & evList) const
    { _u.parse(evList); }

    static bool isScalar() { return true; }

    const gsFeSpace<Scalar> & rowVar() const {return gsNullExpr<Scalar>::get();}
    const gsFeSpace<Scalar> & colVar() const {return gsNullExpr<Scalar>::get();}

    void print(std::ostream &os) const { _u.print(os); }

    // Math functions. eg
    // sqrt_mexpr<T> sqrt() { return sqrt_mexpr<T>(*this); }
private:
    template<class U> static inline
    typename util::enable_if<U::ScalarValued,Scalar>::type
    eval_impl(const U & u, const index_t k) { return u.eval(k); }

    template<class U> static inline
    typename util::enable_if<!U::ScalarValued,Scalar>::type
    eval_impl(const U & u, const index_t k) { return u.eval(k).value(); }
};

/*
  Expression for the gradient of a finite element variable

  Transposed gradient vectors are returned as a matrix
*/
template<class E>
class grad_expr : public _expr<grad_expr<E> >
{
    typename E::Nested_t _u;
public:
    enum {Space = E::Space, ScalarValued= 0, ColBlocks= 0};

    typedef typename E::Scalar Scalar;
    mutable gsMatrix<Scalar> tmp;

    grad_expr(const E & u) : _u(u)
    { GISMO_ASSERT(1==u.dim(),"grad(.) requires 1D variable, use jac(.) instead.");}

    const gsMatrix<Scalar> & eval(const index_t k) const
    {
        // Assumes: derivatives are in _u.data().values[1]
        // gsExprHelper acounts for compositions/physical expressions
        // so that derivs are directly computed
        tmp = _u.data().values[1].reshapeCol(k, cols(), cardinality_impl()).transpose();
        return tmp;
    }

    index_t rows() const { return 1 /*==u.dim()*/; }

    index_t cols() const { return _u.source().domainDim(); }

    index_t cardinality_impl() const
    { return _u.data().values[1].rows() / cols(); }

    void parse(gsExprHelper<Scalar> & evList) const
    {
        evList.add(_u);
        _u.data().flags |= NEED_GRAD;
    }

    const gsFeSpace<Scalar> & rowVar() const { return _u.rowVar(); }
    const gsFeSpace<Scalar> & colVar() const
    {return gsNullExpr<Scalar>::get();}

    void print(std::ostream &os) const { os << "grad("; _u.print(os); os <<")"; }
private:

    template<class U> static inline
    typename util::enable_if<util::is_same<U,gsComposition<Scalar> >::value,
                             const gsMatrix<Scalar> &>::type
    eval_impl(const U & u, const index_t k)
    {
        return u.eval(k);
    }
};

/*
  \brief Expression for the gradient of a finite element variable

  Transposed gradient vectors are returned as a matrix.
  This specialization is for a gsFeSolution object
*/

template<class T>
class grad_expr<gsFeSolution<T> > : public _expr<grad_expr<gsFeSolution<T> > >
{
protected:
    const gsFeSolution<T> _u;

public:
    typedef T Scalar;
    enum {Space = 0, ScalarValued= 0, ColBlocks= 0};

    explicit grad_expr(const gsFeSolution<T> & u) : _u(u) { }

    mutable gsMatrix<T> res;
    const gsMatrix<T> & eval(index_t k) const
    {
        GISMO_ASSERT(1==_u.data().actives.cols(), "Single actives expected");

        res.setZero(_u.dim(), _u.parDim());
        const gsDofMapper & map = _u.mapper();
        for (index_t c = 0; c!= _u.dim(); c++)
        {
            for (index_t i = 0; i!=_u.data().actives.size(); ++i)
            {
                const index_t ii = map.index(_u.data().actives.at(i), _u.data().patchId,c);
                if ( map.is_free_index(ii) ) // DoF value is in the solVector
                {
                    res.row(c) += _u.coefs().at(ii) *
                        _u.data().values[1].col(k).segment(i*_u.parDim(), _u.parDim()).transpose();
                }
                else
                {
                    res.row(c) +=
                        _u.fixedPart().at( map.global_to_bindex(ii) ) *
                        _u.data().values[1].col(k).segment(i*_u.parDim(), _u.parDim()).transpose();
                        // _u.data().values[1].col(k).segment(i*_u.parDim(), _u.parDim()).transpose();
                }
            }
        }
        return res;
    }

    index_t rows() const {return _u.dim();}

    index_t cols() const {return _u.parDim(); }

    void parse(gsExprHelper<Scalar> & evList) const
    {
        _u.parse(evList);                         // add symbol
        evList.add(_u.space());
        _u.data().flags |= NEED_GRAD|NEED_ACTIVE; // define flags
    }

    void print(std::ostream &os) const { os << "grad(s)"; }
};

/*
  Expression for the derivative of the jacobian of a spline geometry map,
  with respect to the coordinate c.

  It returns a matrix with the gradient of u in row d.
*/
template<class E>
class dJacdc_expr : public _expr<dJacdc_expr<E> >
{
    typename E::Nested_t _u;
public:
    enum{ Space = E::Space, ScalarValued = 0, ColBlocks = (1==E::Space?1:0)};

    typedef typename E::Scalar Scalar;

    mutable gsMatrix<Scalar> res;
    index_t _c;

    dJacdc_expr(const E & u, index_t c) : _u(u), _c(c)
    { GISMO_ASSERT(1==u.dim(),"grad(.) requires 1D variable, use jac(.) instead.");}

    const gsMatrix<Scalar> & eval(const index_t k) const
    {
        index_t dd = _u.source().domainDim();
        index_t n = _u.rows();
        res.setZero(dd, dd*n);

        gsMatrix<Scalar> grad = _u.data().values[1].reshapeCol(k, dd, n);
        for(index_t i = 0; i < n; i++){
            res.row(_c).segment(i*dd,dd) = grad.col(i);
        }
        return res;
    }

    index_t rows() const
    {
        //return _u.data().values[0].rows();
        return _u.source().domainDim();
    }

    index_t cols() const { return _u.source().domainDim()*_u.rows(); }

    void parse(gsExprHelper<Scalar> & evList) const
    {
        evList.add(_u);
        _u.data().flags |= NEED_GRAD;
    }

    const gsFeSpace<Scalar> & rowVar() const { return _u.rowVar(); }
    const gsFeSpace<Scalar> & colVar() const
    {return gsNullExpr<Scalar>::get();}

    void print(std::ostream &os) const { os << "dJacdc("; _u.print(os); os <<")"; }
};


/*
  Expression for the nabla (\f$\nabla\f$) of a finite element variable,
*/
template<class T>
class nabla_expr : public _expr<nabla_expr<T> >
{
    typename gsFeVariable<T>::Nested_t u;

public:
    typedef T Scalar;
    enum{Space = 1};

    /* // todo
       nabla_expr(const gsGeometryMap<T> & G)
       : m_data(G.data()) { }
    */

    nabla_expr(const gsFeVariable<T> & _u) : u(_u)
    {
        //GISMO_ASSERT(u.parDim()==u.dim(),"nabla(.) requires tarDim==parDim:"
        //             << u.parDim() <<"!="<< u.dim() <<"\n" );
    }

    mutable gsMatrix<Scalar> res;

    const gsMatrix<Scalar> & eval(const index_t k) const
    {
        const index_t d = u.cols();
        const index_t n = rows() / d;
        res.setZero(rows(), d);

        for (index_t i = 0; i!=d; ++i)
            res.col(i).segment(i*n,n) = u.data().values[1].reshapeCol(k, d, n).row(i);
        return res;
    }

    index_t rows() const { return u.rows(); }
    index_t cols() const { return u.cols(); }

    void parse(gsExprHelper<Scalar> & evList) const
    {
        evList.add(u);
        u.data().flags |= NEED_GRAD;
    }

    const gsFeSpace<T> & rowVar() const { return u.rowVar(); }
    const gsFeSpace<T> & colVar() const
    {return gsNullExpr<T>();}

    void print(std::ostream &os) const { os << "nabla("; u.print(os); os <<")"; }
};

/*
  Expression for the nabla2 (\f$\nabla^2\f$ or Del2) of a finite element variable,
  see also https://en.wikipedia.org/wiki/Del

  Transposed pure second derivatives are returned as a matrix
*/
template<class T>
class nabla2_expr : public _expr<nabla2_expr<T> >
{
    typename gsFeVariable<T>::Nested_t u;

public:
    typedef T Scalar;
    enum{Space = 1};

    /* // todo
       nabla2_expr(const gsGeometryMap<T> & G)
       : m_data(G.data()) { }
    */

    nabla2_expr(const gsFeVariable<T> & _u)
    : u(_u)
    { }

    MatExprType eval(const index_t k) const
    {
        // numActive x parDim
        return u.data().values[2]
            .reShapeCol(k, u.data().values[2].rows()/u.cSize(), u.cSize() )
            .topRows(u.parDim()).transpose();
    }

    index_t rows() const { return u.rows();   }
    index_t cols() const { return u.parDim(); }

    void parse(gsExprHelper<Scalar> & evList) const
    {
        evList.add(u);
        u.data().flags |= NEED_DERIV2;
    }

    const gsFeSpace<T> & rowVar() const { return u.rowVar(); }
    const gsFeSpace<T> & colVar() const
    {return gsNullExpr<T>::get();}
};

/// The nabla2 (\f$\nabla^2\f$) of a finite element variable
template<class T>
nabla2_expr<T> nabla2(const gsFeVariable<T> & u)
{ return nabla2_expr<T>(u); }
// #define lapl(x) nabla2(x).sum() // assume tarDim==1

/**
   Expression for the outer pointing normal of a geometry map. This
   expression is valid only at the boundaries of a geometric patch
*/
template<class T>
class onormal_expr : public _expr<onormal_expr<T> >
{
    typename gsGeometryMap<T>::Nested_t _G;

public:
    typedef T Scalar;
    enum {Space = 0, ScalarValued= 0, ColBlocks= 0};

    onormal_expr(const gsGeometryMap<T> & G) : _G(G) { }

    MatExprType eval(const index_t k) const
    {
        return _G.data().outNormals.col(k);
    }

    index_t rows() const { return _G.data().dim.second; }
    index_t cols() const { return 1; }

    const gsFeSpace<T> & rowVar() const {return gsNullExpr<T>::get();}
    const gsFeSpace<T> & colVar() const {return gsNullExpr<T>::get();}

    void parse(gsExprHelper<Scalar> & evList) const
    {
        evList.add(_G);
        _G.data().flags |= NEED_OUTER_NORMAL;
    }

    // Normalized to unit length
    normalized_expr<onormal_expr<T> > normalized()
    { return normalized_expr<onormal_expr<T> >(*this); }

    void print(std::ostream &os) const { os << "nv("; _G.print(os); os <<")"; }
};

/**
   Expression for the out of plane surface normal of a geometry map.
   The expression is valid for a surface or hypersurface.
*/
template<class T>
class normal_expr : public _expr<normal_expr<T> >
{
    typename gsGeometryMap<T>::Nested_t _G;

public:
    typedef T Scalar;
    enum {Space = 0, ScalarValued= 0, ColBlocks= 0};

    normal_expr(const gsGeometryMap<T> & G) : _G(G) { }

    MatExprType eval(const index_t k) const
    {
        return _G.data().normals.col(k);
    }

    index_t rows() const { return _G.data().dim.second; }
    index_t cols() const { return 1; }

    const gsFeSpace<T> & rowVar() const {return gsNullExpr<T>::get();}
    const gsFeSpace<T> & colVar() const {return gsNullExpr<T>::get();}

    void parse(gsExprHelper<Scalar> & evList) const
    {
        evList.add(_G);
        _G.data().flags |= NEED_NORMAL;
    }

    // Normalized to unit length
    normalized_expr<normal_expr<T> > normalized()
    { return normalized_expr<normal_expr<T> >(*this); }

    void print(std::ostream &os) const { os << "sn("; _G.print(os); os <<")"; }
};

/**
   Expression for the tangent vector of a geometry map. This
   expression is valid only at the boundaries of a geometric patch
*/
template<class T>
class tangent_expr : public _expr<tangent_expr<T> >
{
    typename gsGeometryMap<T>::Nested_t _G;

public:
    typedef T Scalar;
    enum {Space = 0, ScalarValued= 0, ColBlocks= 0};

    tangent_expr(const gsGeometryMap<T> & G) : _G(G) { }

    mutable gsMatrix<Scalar> res;
    const gsMatrix<Scalar> eval(const index_t k) const
    {
        if (_G.targetDim()==2)
        {
            res = _G.data().outNormals.col(k);//2x1
            std::swap( res(0,0), res(1,0) );
            res(0,0) *= -1;
            return res;
        }
        else if (_G.targetDim()==3)
        {
            res = _G.data().normals.col(k).template head<3>()
                .cross( _G.data().outNormals.col(k).template head<3>() );
            return res;
        }
        else
            GISMO_ERROR("Function not implemented for dimension"<<_G.targetDim());

    }

    index_t rows() const { return _G.data().dim.second; }
    index_t cols() const { return 1; }

    void parse(gsExprHelper<Scalar> & evList) const
    {
        evList.add(_G);
        _G.data().flags |= NEED_NORMAL;
        _G.data().flags |= NEED_OUTER_NORMAL;
    }

    // Normalized to unit length
    normalized_expr<tangent_expr<T> > normalized()
    { return normalized_expr<tangent_expr<T> >(*this); }

    void print(std::ostream &os) const { os << "tv("; _G.print(os); os <<")"; }
};

/**
   Expression for the Laplacian of a finite element variable
*/
template<class E>
class lapl_expr : public _expr<lapl_expr<E> >
{
    typename E::Nested_t _u;

public:
    typedef typename E::Scalar Scalar;
    enum {Space = E::Space, ScalarValued= 0, ColBlocks= 0};

    lapl_expr(const E & u) : _u(u) { }

    MatExprType eval(const index_t k) const
    {
        // numActive x 1
        return _u.data().laplacians.col(k);
        //todo: replace by
        // NEED_DERIV2
        // ..nabla2.sum()
    }

    index_t rows() const { return _u.data().laplacians.rows(); }
    index_t cols() const { return 1; }

    void parse(gsExprHelper<Scalar> & evList) const
    {
        evList.add(_u);
        _u.data().flags |= NEED_LAPLACIAN;
    }

    void print(std::ostream &os) const { os << "lap("; _u.print(os); os <<")"; }
};

/*
  Expression for the Laplacian of a finite element solution
*/
template<class T>
class lapl_expr<gsFeSolution<T> > : public _expr<lapl_expr<gsFeSolution<T> > >
{
protected:
    const gsFeSolution<T> _u;

public:
    typedef T Scalar;
    enum {Space = 0, ScalarValued= 0, ColBlocks= 0};

    lapl_expr(const gsFeSolution<T> & u) : _u(u) { }

    mutable gsMatrix<T> res;
    const gsMatrix<T> eval(const index_t k) const
    {
        GISMO_ASSERT(1==_u.data().actives.cols(), "Single actives expected");

        res.setZero(_u.dim(), 1); //  scalar, but per component
        const gsDofMapper & map = _u.mapper();

        index_t numActs = _u.data().values[0].rows();
        index_t numDers = _u.parDim() * (_u.parDim() + 1) / 2;
        gsMatrix<T> deriv2;

        for (index_t c = 0; c!= _u.dim(); c++)
            for (index_t i = 0; i!=numActs; ++i)
            {
                const index_t ii = map.index(_u.data().actives.at(i), _u.data().patchId,c);
                deriv2 = _u.data().values[2].block(i*numDers,k,_u.parDim(),1); // this only takes d11, d22, d33 part. For all the derivatives [d11, d22, d33, d12, d13, d23]: col.block(i*numDers,k,numDers,1)
                if ( map.is_free_index(ii) ) // DoF value is in the solVector
                    res.at(c) += _u.coefs().at(ii) * deriv2.sum();
                else
                    res.at(c) +=_u.fixedPart().at( map.global_to_bindex(ii) ) * deriv2.sum();
            }
        return res;
    }

    index_t rows() const { return _u.dim(); }
    index_t cols() const { return 1; }

    void parse(gsExprHelper<Scalar> & evList) const
    {
        evList.add(_u.space());
        _u.data().flags |= NEED_ACTIVE | NEED_DERIV2;
    }

    void print(std::ostream &os) const { os << "lap(s)"; }
};

/*
  Expression for the (precomputed) first fundamental form of a geometry map
*/
template<class T>
class fform_expr  : public _expr<fform_expr<T> >
{
    typename gsGeometryMap<T>::Nested_t _G;
public:
    typedef T Scalar;

    fform_expr(const gsGeometryMap<T> & G) : _G(G) { }

    MatExprType eval(const index_t k) const
    {   // todo: fix funcdata
        //return _G.data().fundForm(k).transpose() * _G.data().fundForm(k) ;
        GISMO_NO_IMPLEMENTATION
            }

    index_t rows() const { return _G.data().dim.second; }
    index_t cols() const { return _G.data().dim.first ; }

    void parse(gsExprHelper<Scalar> & evList) const
    {
        //GISMO_ASSERT(NULL!=m_fd, "FeVariable: FuncData member not registered");
        //evList.push_sorted_unique(&_G.source());
        _G.data().flags |= NEED_GRAD_TRANSFORM;
    }

    const gsFeSpace<Scalar> & rowVar() const {return gsNullExpr<T>::get();}
    const gsFeSpace<Scalar> & colVar() const {return gsNullExpr<T>::get();}

    void print(std::ostream &os) const { os << "fform("; _G.print(os); os <<")"; }
};

/*
  Expression for the (precomputed) inverse of the Jacobian matrix of
  a geometry map
*/
template<class T>
class jacInv_expr  : public _expr<jacInv_expr<T> >
{
    typename gsGeometryMap<T>::Nested_t _G;
public:
    typedef T Scalar;
    enum {Space = 0, ScalarValued = 0, ColBlocks = 0};

    jacInv_expr(const gsGeometryMap<T> & G) : _G(G)
    {
        // Note: for non-square Jacobian matrices, generalized inverse, i.e.: (J^t J)^{-t} J^t
        //GISMO_ASSERT(rows() == cols(), "The Jacobian matrix is not square");
    }

    MatExprType eval(const index_t k) const { return _G.data().fundForm(k).transpose(); }

    index_t rows() const { return _G.data().dim.first;  }
    index_t cols() const { return _G.data().dim.second; }

    void parse(gsExprHelper<Scalar> & evList) const
    {
        evList.add(_G);
        _G.data().flags |= NEED_GRAD_TRANSFORM;
    }

    const gsFeSpace<Scalar> & rowVar() const {return gsNullExpr<T>::get();}
    const gsFeSpace<Scalar> & colVar() const {return gsNullExpr<T>::get();}

    // todo mat_expr ?
    // tr() const --> _G.data().fundForm(k)

    void print(std::ostream &os) const { os << "jacInv("; _G.print(os); os <<")"; }
};

/*
  Expression for the Jacobian matrix of a FE variable
*/
template<class E>
class jac_expr : public _expr<jac_expr<E> >
{
    typename E::Nested_t _u;
public:
    enum {ColBlocks = (1==E::Space?1:0) };
    enum {Space = E::Space, ScalarValued= 0 };

    typedef typename E::Scalar Scalar;

    mutable gsMatrix<Scalar> res;

    jac_expr(const E & _u)
    : _u(_u) { }

    MatExprType eval(const index_t k) const
    {
        if (0!=Space)
        // Dim x (numActive*Dim)
            res = _u.data().values[1].col(k).transpose().blockDiag(_u.dim());
        else
            res = _u.data().values[1]
                .reshapeCol(k, _u.parDim(), _u.targetDim()).transpose()
                .blockDiag(_u.dim());
        return res;
    }

    const gsFeSpace<Scalar> & rowVar() const { return rowVar_impl<E>(); }
    const gsFeSpace<Scalar> & colVar() const { return gsNullExpr<Scalar>::get(); }

    index_t rows() const { return rows_impl(_u); }
    index_t cols() const { return cols_impl(_u); }

    // index_t rows() const { return _u.dim(); }
    // index_t cols() const { return _u.source().domainDim(); }

    index_t cardinality_impl() const
    {
        return _u.dim() * _u.data().actives.rows();
    }

    void parse(gsExprHelper<Scalar> & evList) const
    {
        evList.add(_u);
        _u.data().flags |= NEED_DERIV|NEED_ACTIVE;
        //note: cardinality() depends on actives
    }

    void print(std::ostream &os) const { os << "jac("; _u.print(os);os <<")"; }

private:

    // The jacobian is different for gsFeVariable, gsFeSolution and gsFeSpace
    // gsFeSolution: Does not work
    // gsFeVariable: dim()=1 and source().targetDim()=d
    // gsFeSpace: dim()=d and source().targetDim()=1
    template<class U> inline
    typename util::enable_if<!(util::is_same<U,gsFeSpace<Scalar> >::value), index_t >::type  // What about solution??
    rows_impl(const U & u)  const
    {
        return u.source().targetDim();
    }

    template<class U> inline
    typename util::enable_if< (util::is_same<U,gsFeSpace<Scalar> >::value), index_t >::type
    rows_impl(const U & u) const
    {
        return u.dim();
    }

    template<class U> inline
    typename util::enable_if<!(util::is_same<U,gsFeSpace<Scalar> >::value), index_t >::type
    cols_impl(const U & u)  const
    {
        return u.source().domainDim();
    }

    template<class U> inline
    typename util::enable_if< (util::is_same<U,gsFeSpace<Scalar> >::value), index_t >::type
    cols_impl(const U & u) const
    {
        return u.source().domainDim();
    }

    // The jacobian is different for gsFeVariable, gsFeSolution and gsFeSpace
    // gsFeSolution: Does not work
    // gsFeVariable: rowVar = NULL
    // gsFeSpace: rowVar = u
    template<class U> inline
    typename util::enable_if<!(util::is_same<U,gsFeSpace<Scalar> >::value), const gsFeSpace<Scalar> &  >::type
    rowVar_impl() const
    {
        return gsNullExpr<Scalar>::get();
    }

    template<class U> inline
    typename util::enable_if<(util::is_same<U,gsFeSpace<Scalar> >::value), const gsFeSpace<Scalar> &  >::type
    rowVar_impl() const
    {
        return _u;
    }
};

/*
  Expression for the Jacobian matrix of a geometry map
*/
template<class T>
class jac_expr<gsGeometryMap<T> > : public _expr<jac_expr<gsGeometryMap<T> > >
{
    typename gsGeometryMap<T>::Nested_t _G;

public:
    typedef T Scalar;
    enum {Space = 0, ScalarValued= 0, ColBlocks= 0};

    jac_expr(const gsGeometryMap<T> & G) : _G(G) { }

    MatExprType eval(const index_t k) const
    {
        // TarDim x ParDim
        return _G.data().values[1]
            .reshapeCol(k, _G.data().dim.first, _G.data().dim.second).transpose();
    }

    index_t rows() const { return _G.source().targetDim(); }

    index_t cols() const { return _G.source().domainDim(); }

    static const gsFeSpace<Scalar> & rowVar() { return gsNullExpr<Scalar>::get(); }
    static const gsFeSpace<Scalar> & colVar() { return gsNullExpr<Scalar>::get(); }

    void parse(gsExprHelper<Scalar> & evList) const
    {
        evList.add(_G);
        _G.data().flags |= NEED_DERIV;
    }

    meas_expr<T> absDet() const
    {
        GISMO_ASSERT(rows() == cols(), "The Jacobian matrix is not square");
        return meas_expr<T>(_G);
    }

    jacInv_expr<T> inv() const
    {
        GISMO_ASSERT(rows() == cols(), "The Jacobian matrix is not square");
        return jacInv_expr<T>(_G);
    }

    /// The generalized Jacobian matrix inverse, i.e.: (J^t J)^{-t} J^t
    jacInv_expr<T> ginv() const { return jacInv_expr<T>(_G); }

    void print(std::ostream &os) const { os << "jac_("; _G.print(os); os <<")"; }
};

template<class E>
class hess_expr : public _expr<hess_expr<E> >
{
public:
    typedef typename E::Scalar Scalar;
private:
    typename E::Nested_t _u;
    mutable gsMatrix<Scalar> res;
public:
    enum {ScalarValued = 0, ColBlocks = (1==E::Space?1:0) };
    enum {Space = E::Space };

public:
    hess_expr(const E & u) : _u(u)
    {
        //gsInfo << "\n-expression is space ? "<<E::Space <<"\n"; _u.print(gsInfo);
        //GISMO_ASSERT(1==_u.dim(),"hess(.) requires 1D variable");
    }

    const gsMatrix<Scalar> & eval(const index_t k) const
    {
        const gsFuncData<Scalar> & dd = _u.data();
        const index_t sz = cardinality_impl();
        res.resize(dd.dim.first, sz*dd.dim.first);
        secDerToHessian(dd.values[2].col(k), dd.dim.first, res);
        res.resize(dd.dim.first, res.cols()*dd.dim.first);
        // Note: auto returns by value here,
        // in C++11 we may add in -> decltype(res) &
        return res;
    }

    index_t rows() const { return _u.data().dim.first; }
    index_t cols() const
    {   return rows();
        //return 2*_u.data().values[2].rows() / (1+_u.data().dim.first);
    }

    index_t cardinality_impl() const
    {
        return 2*_u.data().values[2].rows()/
            (_u.data().dim.first*(1+_u.data().dim.first));
        //gsDebugVar(_u.data().values.front().rows());//empty!
    }

    void parse(gsExprHelper<Scalar> & evList) const
    {
        evList.add(_u);
        _u.data().flags |= NEED_2ND_DER;
    }

    const gsFeSpace<Scalar> & rowVar() const { return _u.rowVar(); }
    const gsFeSpace<Scalar> & colVar() const { return gsNullExpr<Scalar>::get(); }

    void print(std::ostream &os) const
    //    { os << "hess("; _u.print(os);os <<")"; }
    { os << "hess(U)"; }
};

template<class T>
class hess_expr<gsFeSolution<T> > : public _expr<hess_expr<gsFeSolution<T> > >
{
protected:
    const gsFeSolution<T> & _u;

public:
    typedef T Scalar;
    enum{Space = 0, ScalarValued = 0, ColBlocks = 0 };

    hess_expr(const gsFeSolution<T> & u) : _u(u) { }

    mutable gsMatrix<T> res;
    const gsMatrix<T> eval(const index_t k) const
    {
        GISMO_ASSERT(1==_u.data().actives.cols(), "Single actives expected. Actives: \n"<<_u.data().actives);

        const gsDofMapper & map = _u.mapper();

        const index_t numActs = _u.data().values[0].rows();
        const index_t pdim = _u.parDim();
        index_t numDers = pdim*(pdim+1)/2;
        gsMatrix<T> deriv2;

        if (1==_u.dim())
        {
            res.setZero(numDers,1);
            for (index_t i = 0; i!=numActs; ++i)
            {
                const index_t ii = map.index(_u.data().actives.at(i), _u.data().patchId,0);
                deriv2 = _u.data().values[2].block(i*numDers,k,numDers,1);
                if ( map.is_free_index(ii) ) // DoF value is in the solVector
                    res += _u.coefs().at(ii) * deriv2;
                else
                    res +=_u.fixedPart().at( map.global_to_bindex(ii) ) * deriv2;
            }
            secDerToHessian(res, pdim, deriv2);
            res.swap(deriv2);
            res.resize(pdim,pdim);
            return res;
        }

        res.setZero(rows(), numDers);
        for (index_t c = 0; c!= _u.dim(); c++)
            for (index_t i = 0; i!=numActs; ++i)
            {
                const index_t ii = map.index(_u.data().actives.at(i), _u.data().patchId,c);
                deriv2 = _u.space().data().values[2].block(i*numDers,k,numDers,1).transpose(); // start row, start col, rows, cols
                if ( map.is_free_index(ii) ) // DoF value is in the solVector
                    res.row(c) += _u.coefs().at(ii) * deriv2;
                else
                    res.row(c) +=_u.fixedPart().at( map.global_to_bindex(ii) ) * deriv2;
            }
        return res;

    }

    index_t rows() const
    {
        return _u.dim(); //  number of components
    }
    index_t cols() const
    {// second derivatives in the columns; i.e. [d11, d22, d33, d12, d13, d23]
        return _u.parDim() * (_u.parDim() + 1) / 2;
    }

    void parse(gsExprHelper<Scalar> & evList) const
    {
        evList.add(_u.space());
        _u.data().flags |= NEED_ACTIVE | NEED_VALUE | NEED_DERIV2;
    }

    void print(std::ostream &os) const { os << "hess(s)"; }
};


/*
  Expression for the partial derivative (matrices) of the Jacobian
  matrix of the geometry map
*/
template<class T>
class dJacG_expr : public _expr<dJacG_expr<T> >
{
    typename gsGeometryMap<T>::Nested_t _G;

    mutable gsMatrix<T> res;
public:
    typedef T Scalar;

    dJacG_expr(const gsGeometryMap<T> & G) : _G(G) { }

    MatExprType eval(const index_t k) const
    {
        const index_t sz = _G.data().values[0].rows();
        const index_t s = _G.data().derivSize(); //dim.first*(_G.data().dim.first+1)/2;
        (void)s;
        res.resize(_G.data().dim.second, sz*_G.data().dim.first);
        res.setOnes();//_G.data().values[2].segment(i*k,k); // todo
        return res;
    }

    index_t rows() const { return _G.data().dim.second; }
    index_t cols() const { return _G.data().dim.first; }

    void parse(gsExprHelper<Scalar> & evList) const
    {
        evList.add(_G);
        _G.data().flags |= NEED_2ND_DER;
    }
};


/*
  Expression for the measure of a geometry map
*/
template<class T>
class meas_expr : public _expr<meas_expr<T> >
{
    typename gsGeometryMap<T>::Nested_t _G;

public:
    enum {Space = 0, ScalarValued = 1, ColBlocks = 0};

    typedef T Scalar;

    meas_expr(const gsGeometryMap<T> & G) : _G(G) { }

    T eval(const index_t k) const
    {
        return _G.data().measures.at(k);
    }

    index_t rows() const { return 0; }
    index_t cols() const { return 0; }
    void parse(gsExprHelper<Scalar> & evList) const
    {
        evList.add(_G);
        _G.data().flags |= NEED_MEASURE;
    }

    const gsFeSpace<T> & rowVar() const { return gsNullExpr<T>::get(); }
    const gsFeSpace<T> & colVar() const { return gsNullExpr<T>::get(); }

    void print(std::ostream &os) const { os << "meas("; _G.print(os); os <<")"; }
};

/*
  Expression for the curl
*/
template<class T>
class curl_expr : public _expr<curl_expr<T> >
{
public:
    typedef T Scalar;
private:
    typename gsFeVariable<T>::Nested_t _u;
    mutable gsMatrix<Scalar> res;
public:
    enum{ Space = 1, ScalarValued= 0, ColBlocks= 0};

    curl_expr(const gsFeVariable<T> & u) : _u(u)
    { GISMO_ASSERT(3==u.dim(),"curl(.) requires 3D variable."); }

    MatExprType eval(const index_t k) const
    {
        res.setZero( rows(), _u.dim());
        const index_t na = _u.data().values[0].rows();
        gsAsConstMatrix<T, Dynamic, Dynamic> pd =
            _u.data().values[1].reshapeCol(k, cols(), na);

        res.col(0).segment(na  ,na) = -pd.row(2);
        res.col(0).segment(2*na,na) =  pd.row(1);
        res.col(1).segment(0   ,na) =  pd.row(2);
        res.col(1).segment(2*na,na) = -pd.row(0);
        res.col(2).segment(0   ,na) = -pd.row(1);
        res.col(2).segment(na  ,na) =  pd.row(0);
        return res;
    }

    index_t rows() const { return _u.dim() * _u.data().values[0].rows(); }
    index_t cols() const { return _u.data().dim.first; }

    void parse(gsExprHelper<Scalar> & evList) const
    {
        evList.add(_u);
        _u.data().flags |= NEED_GRAD;
    }

    const gsFeSpace<T> & rowVar() const { return _u.rowVar(); }
    const gsFeSpace<T> & colVar() const {return gsNullExpr<T>::get();}

    void print(std::ostream &os) const { os << "curl("; _u.print(os); os <<")"; }
};

/*
  Expression for multiplication operation (first version)

  First argument E1 has ColBlocks = false

  Partial specialization for (right) blockwise multiplication

  B * [A1 A2 A3] = [B*A1  B*A2  B*A3]

*/
template <typename E1, typename E2>
class mult_expr<E1,E2,false> : public _expr<mult_expr<E1, E2, false> >
{
    typename E1::Nested_t _u;
    typename E2::Nested_t _v;

public:
    enum {ScalarValued = E1::ScalarValued && E2::ScalarValued,
          ColBlocks = E2::ColBlocks};
    enum {Space = E1::Space + E2::Space };

    typedef typename E1::Scalar Scalar;

    mult_expr(_expr<E1> const& u,
              _expr<E2> const& v)
    : _u(u), _v(v) { }

    mutable Temporary_t tmp;
    const Temporary_t & eval(const index_t k) const
    {
        GISMO_ASSERT(0==_u.cols()*_v.rows() || _u.cols() == _v.rows(),
                     "Wrong dimensions "<<_u.cols()<<"!="<<_v.rows()<<" in * operation:\n"
                     << _u <<" times \n" << _v );
        // Note: a * b * c --> (a*b).eval()*c
        tmp = _u.eval(k) * _v.eval(k);
        return tmp; // assumes result is not scalarvalued
    }

    index_t rows() const { return E1::ScalarValued ? _v.rows()  : _u.rows(); }
    index_t cols() const { return E2::ScalarValued ? _u.cols()  : _v.cols(); }
    void parse(gsExprHelper<Scalar> & evList) const
    { _u.parse(evList); _v.parse(evList); }


    index_t cardinality_impl() const
    { return 0==E1::Space ? _v.cardinality(): _u.cardinality(); }

    const gsFeSpace<Scalar> & rowVar() const
    { return 0==E1::Space ? _v.rowVar() : _u.rowVar(); }
    const gsFeSpace<Scalar> & colVar() const
    { return 0==E2::Space ? _u.colVar() : _v.colVar(); }

    void print(std::ostream &os) const { _u.print(os); os<<"*"; _v.print(os); }
};

/*
  Expression for multiplication operation (second version)

  First argument E1 has ColBlocks = true

  Partial specialization for (right) blockwise multiplication
  [A1 A2 A3] * B = [A1*B  A2*B  A3*B]

  as well as

  [A1 A2 A3] * [B1 B2 B3] = [A1*B1  A2*B2  A3*B3]

*/
template <typename E1, typename E2>
class mult_expr<E1, E2, true> : public _expr<mult_expr<E1, E2, true> >
{
public:
    typedef typename E2::Scalar Scalar;
private:
    typename E1::Nested_t _u;
    typename E2::Nested_t _v;

    mutable gsMatrix<Scalar> res;
public:
    enum {ScalarValued = 0, ColBlocks = E2::ColBlocks};
    enum {Space = E1::Space + E2::Space };

    mult_expr(_expr<E1> const& u,
              _expr<E2> const& v)
    : _u(u), _v(v)
    {

    }

    const gsMatrix<Scalar> & eval(const index_t k) const
    {
        const index_t uc = _u.cols();
        const index_t ur = _u.rows();
        const index_t nb = _u.cardinality();
        const MatExprType tmpA = _u.eval(k);
        const MatExprType tmpB = _v.eval(k);

        const index_t vc = _v.cols();

        // either _v.cardinality()==1 or _v.cardinality()==_u.cardinality()
        if (  1 == _v.cardinality() ) //second is not ColBlocks
        {
            res.resize(ur, vc*nb);
            GISMO_ASSERT(tmpA.cols()==uc*nb, "Dimension error.. "<< tmpA.cols()<<"!="<<uc*nb );
            GISMO_ASSERT(1==_v.cardinality(), "Dimension error");
            //gsInfo<<"cols = "<<res.cols()<<"; rows = "<<res.rows()<<"\n";
            for (index_t i = 0; i!=nb; ++i)
                res.middleCols(i*vc,vc).noalias()
                    = tmpA.middleCols(i*uc,uc) * tmpB;
        }
        // both are ColBlocks: [A1 A2 A3] * [B1 B2 B3] = [A1*B1  A2*B2  A3*B3]
        //                                               [A2*B1 ..           ]
        //                                               [                   ]
        else
        {
            const index_t nbv = _v.cardinality();
            res.resize(ur*nb, vc*nbv);
            for (index_t i = 0; i!=nb; ++i)
                for (index_t j = 0; j!=nbv; ++j)
                {
                    res.block(i*ur,j*vc,ur,vc).noalias() =
                        tmpA.middleCols(i*uc,uc) * tmpB.middleCols(j*vc,vc);
                    // res.middleCols(i*vc,vc).noalias()
                    //     = tmpA.middleCols(i*uc,uc) * tmpB.middleCols(i*vc,vc);
                }
        }
        return res;
    }

    index_t rows() const {
        return _u.rows();
    }
    index_t cols() const {
        // DEBUG changed by asgl, perhaps there was a bug here?
        //return _v.cols() * (_u.cols()/_u.rows());
        return _u.cols();
    }

    void parse(gsExprHelper<Scalar> & evList) const
    { _u.parse(evList); _v.parse(evList); }


    index_t cardinality_impl() const { return  _u.cardinality(); }

    const gsFeSpace<Scalar> & rowVar() const { return _u.rowVar(); }
    const gsFeSpace<Scalar> & colVar() const
    {
        if ( 1 == _v.cardinality() )
            return _u.colVar();
        else
            return _v.colVar();
    }

    void print(std::ostream &os) const
    { os << "("; _u.print(os);os <<"*";_v.print(os);os << ")"; }
};

/*
  Expression for multiplication operation (third version)

  Scalar multiplication
*/
template <typename E2>
class mult_expr<typename E2::Scalar, E2, false>
    : public _expr<mult_expr<typename E2::Scalar, E2, false> >
// template <typename E> class scmult_expr : public _expr<scmult_expr<E> >
{
public:
    typedef typename E2::Scalar Scalar;
private:
    Scalar const _c;
    typename E2::Nested_t _v;

    //mult_expr(const mult_expr&);
public:
    enum {ScalarValued = E2::ScalarValued, ColBlocks = E2::ColBlocks};
    enum {Space = E2::Space};

    mult_expr(Scalar const & c, _expr<E2> const& v)
    : _c(c), _v(v) { }

    EIGEN_STRONG_INLINE AutoReturn_t eval(const index_t k) const
    {
        return ( _c * _v.eval(k) );

    }

    index_t rows() const { return _v.rows(); }
    index_t cols() const { return _v.cols(); }

    void parse(gsExprHelper<Scalar> & evList) const
    { _v.parse(evList); }


    const gsFeSpace<Scalar> & rowVar() const { return _v.rowVar(); }
    const gsFeSpace<Scalar> & colVar() const { return _v.colVar(); }

    void print(std::ostream &os) const { os << _c <<"*";_v.print(os); }
};


template <typename E1, typename E2>
class collapse_expr : public _expr<collapse_expr<E1, E2> >
{
    typename E1::Nested_t _u;
    typename E2::Nested_t _v;

public:
    enum {ScalarValued = 0, ColBlocks = 0};
    enum { Space = E1::Space + E2::Space };

    typedef typename E1::Scalar Scalar;

    mutable gsMatrix<Scalar> res;

    collapse_expr(_expr<E1> const& u,
                  _expr<E2> const& v)
    : _u(u), _v(v) { }

    //EIGEN_STRONG_INLINE MatExprType
    const gsMatrix<Scalar> &
    eval(const index_t k) const
    {
        const index_t nb = rows();
        const MatExprType tmpA = _u.eval(k);
        const MatExprType tmpB = _v.eval(k);

        if (E1::ColBlocks)
        {
            const index_t ur = _v.rows();
            res.resize(nb, ur);
            for (index_t i = 0; i!=nb; ++i)
            {
                res.row(i).transpose().noalias() = tmpA.middleCols(i*ur,ur) * tmpB;
            }
        }
        else if (E2::ColBlocks)
        {
            const index_t ur = _u.cols();
            res.resize(nb, ur);
            for (index_t i = 0; i!=nb; ++i)
            {
                res.row(i).noalias() = tmpA * tmpB.middleCols(i*ur,ur);
            }
        }

        return res;
    }

    index_t rows() const { return E1::ColBlocks ? _u.cols() / _v.rows() : _v.cols() / _u.cols() ; }
    index_t cols() const { return E1::ColBlocks ? _v.rows()  : _u.cols(); }

    void parse(gsExprHelper<Scalar> & evList) const
    { _u.parse(evList); _v.parse(evList); }

    const gsFeSpace<Scalar> & rowVar() const
    { return E1::ColBlocks ? _u.rowVar() : _v.rowVar(); }
    const gsFeSpace<Scalar> & colVar() const
    {
        GISMO_ERROR("none");
    }

    void print(std::ostream &os) const { _u.print(os); os<<"~"; _v.print(os); }
};

// Multi-matrix collapsed by a vector
template <typename E1, typename E2> //EIGEN_STRONG_INLINE
//collapse_expr<E1,E2> const  operator&(<E1> const& u, _expr<E2> const& v)
collapse_expr<E1,E2> collapse( _expr<E1> const& u, _expr<E2> const& v)
{ return collapse_expr<E1, E2>(u, v); }


/*
  Expression for the Frobenius matrix (or double dot) product (first
  version) Also block-wise

  [A1 A2 A3] . [B1 B2 B3] = [A1.B1  A2.B2  A3.B3]
*/
template <typename E1, typename E2, bool = E2::ColBlocks>
class frprod_expr : public _expr<frprod_expr<E1, E2> >
{
public:
    typedef typename E1::Scalar Scalar;
    enum {ScalarValued = 0, ColBlocks=E2::ColBlocks};
    enum { Space = E1::Space + E2::Space };
    // E1 E2 this (16 cases..)
    // 0  0  0
    // 1  1
    // 2  2
    // 3  3

private:
    typename E1::Nested_t _u;
    typename E2::Nested_t _v;

    mutable gsMatrix<Scalar> res;

public:

    frprod_expr(_expr<E1> const& u, _expr<E2> const& v)
    : _u(u), _v(v)
    {
        //todo: add check() functions, which will evaluate expressions on an empty matrix (no points) to setup initial dimensions ???
        //GISMO_ASSERT(_u.rows() == _v.rows(),
        //             "Wrong dimensions "<<_u.rows()<<"!="<<_v.rows()<<" in % operation");
        //GISMO_ASSERT(_u.cols() == _v.cols(),
        //             "Wrong dimensions "<<_u.cols()<<"!="<<_v.cols()<<" in % operation");
    }

    const gsMatrix<Scalar> & eval(const index_t k) const //todo: specialize for nb==1
    {
        // assert _u.size()==_v.size()
        const index_t rb = _u.rows(); //==cb
        const index_t nb = _u.cols() / rb;
        MatExprType A = _u.eval(k);
        MatExprType B = _v.eval(k);
        res.resize(nb, nb);
        for (index_t i = 0; i!=nb; ++i) // all with all
            for (index_t j = 0; j!=nb; ++j)
                res(i,j) =
                    (A.middleCols(i*rb,rb).array() * B.middleCols(j*rb,rb).array()).sum();
        return res;
    }

    index_t rows() const { return _u.cols() / _u.rows(); }
    index_t cols() const { return _u.cols() / _u.rows(); }

    void parse(gsExprHelper<Scalar> & evList) const
    { _u.parse(evList); _v.parse(evList); }

    const gsFeSpace<Scalar> & rowVar() const { return _u.rowVar(); }
    const gsFeSpace<Scalar> & colVar() const { return _v.rowVar(); }

    void print(std::ostream &os) const
    { os << "("; _u.print(os); os<<" % "; _v.print(os); os<<")";}
};

/*

  Expression for the Frobenius matrix (or double dot) product (second
  version), When left hand only side is block-wise

  [A1 A2 A3] : B = [A1:B  A2:B  A3:B]
*/
template <typename E1, typename E2>
class frprod_expr<E1,E2,false> : public _expr<frprod_expr<E1, E2,false> >
{
public:
    typedef typename E1::Scalar Scalar;
    enum {ScalarValued = 0, Space = E1::Space, ColBlocks= E1::ColBlocks};

private:
    typename E1::Nested_t _u;
    typename E2::Nested_t _v;

    mutable gsMatrix<Scalar> res;

public:

    frprod_expr(_expr<E1> const& u, _expr<E2> const& v)
    : _u(u), _v(v)
    {
        // gsInfo << "expression is space ? "<<E1::Space <<"\n"; _u.print(gsInfo);
        // GISMO_ASSERT(_u.rows() == _v.rows(),
        //              "Wrong dimensions "<<_u.rows()<<"!="<<_v.rows()<<" in % operation");
        // GISMO_ASSERT(_u.cols() == _v.cols(),
        //              "Wrong dimensions "<<_u.cols()<<"!="<<_v.cols()<<" in % operation");
    }

    const gsMatrix<Scalar> & eval(const index_t k) const //todo: specialize for nb==1
    {
        // assert _u.size()==_v.size()
        MatExprType A = _u.eval(k);
        MatExprType B = _v.eval(k);
        const index_t rb = A.rows(); //==cb
        const index_t nb = A.cols() / rb;
        res.resize(nb, 1);
        for (index_t i = 0; i!=nb; ++i) // all with all
            res(i,0) =
                (A.middleCols(i*rb,rb).array() * B.array()).sum();
        return res;
    }

    index_t rows() const { return _u.cols() / _u.rows(); }
    index_t cols() const { return 1; }

    void parse(gsExprHelper<Scalar> & evList) const
    { _u.parse(evList); _v.parse(evList); }


    const gsFeSpace<Scalar> & rowVar() const { return _u.rowVar(); }
    const gsFeSpace<Scalar> & colVar() const { return _v.rowVar(); }

    void print(std::ostream &os) const
    { os << "("; _u.print(os); os<<" % "; _v.print(os); os<<")";}
};

/*
  Expression for scalar division operation (first version)
*/
template <typename E1, typename E2>
class divide_expr : public _expr<divide_expr<E1,E2> >
{
    typename E1::Nested_t _u;
    typename E2::Nested_t _v;

public:
    typedef typename E1::Scalar Scalar;

public:
    enum {ScalarValued = E1::ScalarValued, ColBlocks= E2::ColBlocks};
    enum {Space = E1::Space}; // The denominator E2 has to be scalar.

    divide_expr(_expr<E1> const& u, _expr<E2> const& v)
    : _u(u), _v(v)
    {
        GISMO_STATIC_ASSERT(E2::ScalarValued, "The denominator needs to be scalar valued.");
    }

    AutoReturn_t eval(const index_t k) const
    { return ( _u.eval(k) / _v.eval(k) ); }

    index_t rows() const { return _u.rows(); }
    index_t cols() const { return _u.cols(); }

    void parse(gsExprHelper<Scalar> & evList) const
    { _u.parse(evList); _v.parse(evList); }


    const gsFeSpace<Scalar> & rowVar() const { return _u.rowVar(); }
    const gsFeSpace<Scalar> & colVar() const { return _u.colVar(); }

    void print(std::ostream &os) const
    { os << "("; _u.print(os);os <<" / ";_v.print(os);os << ")"; }
};

/*
  Division specialization (second version) for constant value denominator
*/
template <typename E1>
class divide_expr<E1,typename E1::Scalar>
    : public _expr<divide_expr<E1,typename E1::Scalar> >
{
public:
    typedef typename E1::Scalar Scalar;

private:
    typename E1::Nested_t _u;
    Scalar  const   _c;

public:
    enum {Space= E1::Space, ScalarValued = E1::ScalarValued, ColBlocks= E1::ColBlocks};

    divide_expr(_expr<E1> const& u, Scalar const  c)
    : _u(u), _c(c) { }

    AutoReturn_t eval(const index_t k) const
    { return ( _u.eval(k) / _c ); }

    index_t rows() const { return _u.rows(); }
    index_t cols() const { return _u.cols(); }

    void parse(gsExprHelper<Scalar> & evList) const
    { _u.parse(evList); }


    const gsFeSpace<Scalar> & rowVar() const { return _u.rowVar(); }
    const gsFeSpace<Scalar> & colVar() const { return _u.colVar(); }

    void print(std::ostream &os) const
    { os << "("; _u.print(os);os <<"/"<< _c << ")"; }
};

/*
  Division specialization (third version) for constant value
  numerator
*/
template <typename E2>
class divide_expr<typename E2::Scalar,E2>
    : public _expr<divide_expr<typename E2::Scalar,E2> >
{
public:
    typedef typename E2::Scalar Scalar;

private:
    Scalar  const   _c;
    typename E2::Nested_t _u;
public:
    enum {Space= 0, ScalarValued = 1, ColBlocks= 0};

    divide_expr(Scalar const c, _expr<E2> const& u)
    : _c(c), _u(u)
    { GISMO_STATIC_ASSERT(E2::ScalarValued, "The denominator needs to be scalar valued."); }

    Scalar eval(const index_t k) const
    { return ( _c / _u.val().eval(k) ); }

    index_t rows() const { return 0; }
    index_t cols() const { return 0; }

    void parse(gsExprHelper<Scalar> & evList) const
    { _u.parse(evList); }


    const gsFeSpace<Scalar> & rowVar() const { return false; }
    const gsFeSpace<Scalar> & colVar() const { return false; }

    void print(std::ostream &os) const
    { os << "("<< _c <<"/";_u.print(os);os << ")";}
};

/*
  Expression for addition operation
*/
template <typename E1, typename E2>
class add_expr : public _expr<add_expr<E1, E2> >
{
    typename E1::Nested_t _u;
    typename E2::Nested_t _v;

public:
    enum {ScalarValued = E1::ScalarValued && E2::ScalarValued,
          ColBlocks = E1::ColBlocks || E2::ColBlocks };
    enum {Space = E1::Space}; // == E2::Space

    typedef typename E1::Scalar Scalar;

    add_expr(_expr<E1> const& u, _expr<E2> const& v)
    : _u(u), _v(v)
    {
        //GISMO_ASSERT((int)E1::ColBlocks == (int)E2::ColBlocks,
        //             "Error: "<< E1::ColBlocks <<"!="<< E2::ColBlocks);
    }
    mutable Temporary_t res;

    const Temporary_t & eval(const index_t k) const
    {
        GISMO_ASSERT(_u.rows() == _v.rows(),
                     "Wrong dimensions "<<_u.rows()<<"!="<<_v.rows()<<" in + operation:\n"
                     << _u <<" plus \n" << _v );
        GISMO_ASSERT(_u.cols() == _v.cols(),
                     "Wrong dimensions "<<_u.cols()<<"!="<<_v.cols()<<" in + operation:\n"
                     << _u <<" plus \n" << _v );
        res = _u.eval(k) + _v.eval(k);
        return res;
    }

    index_t rows() const { return _u.rows(); }
    index_t cols() const { return _u.cols(); }

    void parse(gsExprHelper<Scalar> & evList) const
    { _u.parse(evList); _v.parse(evList); }


    index_t cardinality_impl() const { return _u.cardinality_impl(); }

    const gsFeSpace<Scalar> & rowVar() const { return _u.rowVar(); }
    const gsFeSpace<Scalar> & colVar() const { return _v.colVar(); }

    void print(std::ostream &os) const
    { os << "("; _u.print(os);os <<" + ";_v.print(os);os << ")"; }
};

/*// testing, |, ^, &, <<, >>, ||, &&,  unary ~
  template <typename E1, typename E2> add_expr<E1,E2> const
  operator|(_expr<E1> const& u, _expr<E2> const& v)
  { return add_expr<E1, E2>(u, v); }
  template <typename E1, typename E2> add_expr<E1,E2> const
  operator^(_expr<E1> const& u, _expr<E2> const& v)
  { return add_expr<E1, E2>(u, v); }
*/


/*
  lincom_expr (lc) ?
  Expression for (square) matrix summation operation

  M [r x r*k] is a list of matrices
  Summation is done over k,
  [M1 M2 .. Mk]

  u [s x k] is a list of vectors

  Computed quantity is of size [r x r*s] and contains
  [ ... sum_k(Mk * u(s,k) ) ... ]_s
*/
template <typename E1, typename E2>
class summ_expr : public _expr<summ_expr<E1,E2> >
{
public:
    typedef typename E1::Scalar Scalar;

    enum {Space = E1::Space, ScalarValued= 0, ColBlocks= 1};

    summ_expr(E1 const& u, E2 const& M) : _u(u), _M(M) { }

    const gsMatrix<Scalar> & eval(const index_t k) const
    {
        MatExprType sl   = _u.eval(k);
        const index_t sr = sl.rows();
        MatExprType ml   = _M.eval(k);
        const index_t mr = ml.rows();
        const index_t mb = ml.cols() / mr;

        GISMO_ASSERT(_M.cols()==_M.rows(),"Matrix must be square: "<< _M.rows()<<" x "<< _M.cols() << " expr: "<< _M );
        GISMO_ASSERT(_M.cardinality()==_u.cols(),"cardinality must match vector, but card(M)="<<_M.cardinality()<<" and cols(u)="<<_u.cols());

        res.setZero(mr, sr * mr);
        for (index_t i = 0; i!=sr; ++i)
            for (index_t t = 0; t!=mb; ++t) // lc
                res.middleCols(i*mr,mr) += sl(i,t) * ml.middleCols(t*mr,mr);
        return res;
    }

    index_t rows() const { return _M.rows(); }
    index_t cols() const { return _M.rows(); } //_u.rows()

    void parse(gsExprHelper<Scalar> & evList) const
    { _u.parse(evList); _M.parse(evList); }

    const gsFeSpace<Scalar> & rowVar() const { return _u.rowVar(); }
    const gsFeSpace<Scalar> & colVar() const { return gsNullExpr<Scalar>::get(); }

    index_t cardinality_impl() const {
        GISMO_ERROR("A");
        return 0;
    }

    void print(std::ostream &os) const
    { os << "sum("; _M.print(os); os<<","; _u.print(os); os<<")"; }

private:
    typename E1::Nested_t _u;
    typename E2::Nested_t _M;

    mutable gsMatrix<Scalar> res;
};


/*
  Expression for subtraction operation
*/
template <typename E1, typename E2>
class sub_expr : public _expr<sub_expr<E1, E2> >
{
    typename E1::Nested_t _u;
    typename E2::Nested_t _v;

public:
    enum {ScalarValued = E1::ScalarValued && E2::ScalarValued,
          ColBlocks = E1::ColBlocks || E2::ColBlocks };
    enum {Space = E1::Space}; // == E2::Space

    typedef typename E1::Scalar Scalar;

    sub_expr(_expr<E1> const& u, _expr<E2> const& v)
    : _u(u), _v(v)
    {
        //GISMO_STATIC_ASSERT((int)E1::ColBlocks == (int)E2::ColBlocks, "Cannot subtract if the number of colums do not agree.");
    }

    mutable Temporary_t res;
    const Temporary_t & eval(const index_t k) const
    {
        GISMO_ASSERT(_u.rows() == _v.rows(),
                     "Wrong dimensions "<<_u.rows()<<"!="<<_v.rows()<<" in - operation:\n" << _u <<" minus \n" << _v );
        GISMO_ASSERT(_u.cols() == _v.cols(),
                     "Wrong dimensions "<<_u.cols()<<"!="<<_v.cols()<<" in - operation:\n" << _u <<" minus \n" << _v );
        GISMO_ASSERT(_u.cardinality() == _u.cardinality(),
                     "Cardinality "<< _u.cardinality()<<" != "<< _v.cardinality());
        //return (_u.eval(k) - _v.eval(k) ).eval();
        //return (_u.eval(k) - _v.eval(k) ); // any temporary matrices eval(.) will leak mem.
        res = _u.eval(k) - _v.eval(k);
        return res;
    }

    index_t rows() const { return _u.rows(); }
    index_t cols() const { return _u.cols(); }

    void parse(gsExprHelper<Scalar> & evList) const
    { _u.parse(evList); _v.parse(evList); }

    const gsFeSpace<Scalar> & rowVar() const { return _u.rowVar(); }
    const gsFeSpace<Scalar> & colVar() const { return _v.colVar(); }

    index_t cardinality_impl() const
    {
        GISMO_ASSERT(_u.cardinality() == _u.cardinality(),
                     "Cardinality "<< _u.cardinality()<<" != "<< _v.cardinality());
        return _u.cardinality();
    }

    void print(std::ostream &os) const
    { os << "("; _u.print(os); os<<" - ";_v.print(os); os << ")";}
};

/*
  Expression for symmetrization operation
*/
template <typename E>
class symm_expr : public _expr<symm_expr<E> >
{
    typename E::Nested_t _u;

    mutable gsMatrix<typename E::Scalar> tmp;
public:
    typedef typename E::Scalar Scalar;

    enum { Space = (0==E::Space ? 0 : E::Space), ScalarValued= E::ScalarValued, ColBlocks= E::ColBlocks };

    symm_expr(_expr<E> const& u)
    : _u(u) { }

    MatExprType eval(const index_t k) const
    {
        //const MatExprType tmp = _u.eval(k);
        tmp = _u.eval(k);
        // todo: avoid temporary or not ?
        return tmp * tmp.transpose();
    }

    index_t rows() const { return _u.rows(); }
    index_t cols() const { return _u.rows(); }

    void parse(gsExprHelper<Scalar> & evList) const
    { _u.parse(evList); }

    const gsFeSpace<Scalar> & rowVar() const { return _u.rowVar(); }
    const gsFeSpace<Scalar> & colVar() const { return _u.rowVar(); }

    void print(std::ostream &os) const { os << "symm("; _u.print(os); os <<")"; }
};

template <typename E>
class symmetrize_expr : public _expr<symmetrize_expr<E> >
{
    typename E::Nested_t _u;

    mutable gsMatrix<typename E::Scalar> tmp;
public:
    enum { Space = (0==E::Space ? 0 : E::Space), ScalarValued=E::ScalarValued, ColBlocks= E::ColBlocks };
    typedef typename E::Scalar Scalar;

    symmetrize_expr(_expr<E> const& u)
    : _u(u) { }

    MatExprType eval(const index_t k) const
    {
        //const MatExprType tmp = _u.eval(k);
        tmp = _u.eval(k);
        // todo: avoid temporary or not ?
        return tmp + tmp.transpose();
    }

    index_t rows() const { return _u.rows(); }
    index_t cols() const { return _u.rows(); }

    void parse(gsExprHelper<Scalar> & evList) const
    { _u.parse(evList); }

    const gsFeSpace<Scalar> & rowVar() const { return _u.rowVar(); }
    const gsFeSpace<Scalar> & colVar() const { return _u.rowVar(); }
    index_t cardinality_impl() const { return _u.cardinality_impl(); }

    void print(std::ostream &os) const { os << "symmetrize("; _u.print(os); os <<")"; }
};

/* Symmetrization operation
   template <typename E> symm_expr<E> const
   symm(_expr<E> const& u) { return symm_expr<E>(u);}
*/

/*
  Expression for computing average value on an interface
*/
template <typename E>
class avg_expr : public _expr<avg_expr<E> >
{
    E _u1, _u2;
    bool _lr; //true: first, false: second

public:
    enum {ScalarValued = E::ScalarValued, ColBlocks = E::ColBlocks};
    enum {Space = E::Space};

    typedef typename E::Scalar Scalar;

    avg_expr(_expr<E> const& u) : _u1(u), _u2(u), _lr(true) { }

    mutable Temporary_t res;
    const Temporary_t & eval(const index_t k) const
    {
        // avg(u) * jump(v)
        //= (uL + uR)/2 * (vL - vR)
        //= uL*vL/2 + uR*vL/2  - uL*vR/2 - uR*vR/2
        //= uL*(vL-vR)/2 + uR*(vL-vR)/2
        //= (uL + uR)*vL/2  - (uL - uR)*vR/2
        //Left side
        // uL*vL/2 - uL*vR/2
        // Right
        // uR*vL/2 - uR*vR/2
        // push(*,*)
        //[ B11 B21 ]
        //[ B12 B22 ]


        // avg(u)*n(G)

        // Trial/test: Space (=1/2)
        //to do: nv(G) should be lr-enabled

        if (0==Space) // This is  an average of values
            res= (_u1.eval(k)+_u2.eval(k)) / (Scalar)(2);
        else//Space=1 or 2. lr: true=first, false=second(iface)
            res= (_lr ? _u1.eval(k) : _u2.eval(k) ) / (Scalar)(2);
        return res;
    }

    // testSide:T/F, trialSide: T/F
    void setTestSide(bool lr)
    {   //true: first, false: second
        if (Space==1)
            _lr = lr;
    }
    void setTrialSide(bool lr)
    {   //true: first, false: second
        if (Space==2)
            _lr = lr;
    }

    index_t rows() const { return (_lr ? _u1.rows() : _u2.rows()); }
    index_t cols() const { return (_lr ? _u1.cols() : _u2.cols()); }

    void parse(gsExprHelper<Scalar> & evList) const
    {
        gsDebug<<"+ Add AVG\n";
        // added on both sides
        evList.add(_u1);
        _u1.parse(evList);
        evList.iface().add(_u2);
        _u2.parse(evList.iface());
    }

    const gsFeSpace<Scalar> & rowVar() const
    { return (_lr ? _u1.rowVar() : _u2.rowVar()); }
    const gsFeSpace<Scalar> & colVar() const
    { return (_lr ? _u1.colVar() : _u2.colVar()); }

    void print(std::ostream &os) const
    { os << "avg("; _u1.print(os); os << ")";}
};

#undef MatExprType
#undef AutoReturn_t
//----------------------------------------------------------------------------------

/// The average
template<class E> EIGEN_STRONG_INLINE
avg_expr<E> avg(const E & u) { return avg_expr<E>(u); }

// Returns the unit as an expression
//EIGEN_STRONG_INLINE _expr<real_t> one() { return _expr<real_t>(1); }

/// The identity matrix of dimension \a dim
EIGEN_STRONG_INLINE idMat_expr id(const index_t dim) { return idMat_expr(dim); }

/// The gradient of a variable
template<class E> EIGEN_STRONG_INLINE
grad_expr<E> grad(const E & u) { return grad_expr<E>(u); }

/// The derivative of the jacobian of a geometry map with respect to a coordinate.
template<class E> EIGEN_STRONG_INLINE
dJacdc_expr<E> dJacdc(const E & u, index_t c) { return dJacdc_expr<E>(u,c); }

/// The curl of a finite element variable
template<class T> EIGEN_STRONG_INLINE
curl_expr<T> curl(const gsFeVariable<T> & u) { return curl_expr<T>(u); }

/// The nabla (\f$\nabla\f$) of a finite element variable
template<class T> EIGEN_STRONG_INLINE
nabla_expr<T> nabla(const gsFeVariable<T> & u) { return nabla_expr<T>(u); }

/// The (outer pointing) boundary normal of a geometry map
template<class T> EIGEN_STRONG_INLINE
onormal_expr<T> nv(const gsGeometryMap<T> & u) { return onormal_expr<T>(u); }

template<class T> EIGEN_STRONG_INLINE
normal_expr<T> sn(const gsGeometryMap<T> & u) { return normal_expr<T>(u); }

/// The tangent boundary vector of a geometry map in 2D
template<class T> EIGEN_STRONG_INLINE
tangent_expr<T> tv(const gsGeometryMap<T> & u) { return tangent_expr<T>(u); }

template<class E> EIGEN_STRONG_INLINE
lapl_expr<E> lapl(const symbol_expr<E> & u) { return lapl_expr<E>(u); }

template<class T> EIGEN_STRONG_INLINE
lapl_expr<gsFeSolution<T> > lapl(const gsFeSolution<T> & u)
{ return lapl_expr<gsFeSolution<T> >(u); }

/// The first fundamental form of \a G //fform is buggy ?
// template<class T> EIGEN_STRONG_INLINE fform_expr<T> fform(const gsGeometryMap<T> & G) { return fform_expr<T>(G); }

/// The Jacobian matrix of a FE variable
template<class E> EIGEN_STRONG_INLINE
jac_expr<E> jac(const symbol_expr<E> & u) { return jac_expr<E>(u); }

/// The Jacobian matrix of a geometry map
template<class T> EIGEN_STRONG_INLINE
jac_expr<gsGeometryMap<T> > jac(const gsGeometryMap<T> & G) {return jac_expr<gsGeometryMap<T> >(G);}

template<class E> EIGEN_STRONG_INLINE
hess_expr<E> hess(const symbol_expr<E> & u) { return hess_expr<E>(u); }

/// The hessian of a geometry map
template<class T> EIGEN_STRONG_INLINE
hess_expr<gsGeometryMap<T> > hess(const gsGeometryMap<T> & u) { return hess_expr<gsGeometryMap<T> >(u); }

/// The hessian of a solution variable
template<class T> EIGEN_STRONG_INLINE
hess_expr<gsFeSolution<T> > hess(const gsFeSolution<T> & u) { return hess_expr<gsFeSolution<T> >(u); }

/// The partial derivatives of the Jacobian matrix of a geometry map
template<class T> EIGEN_STRONG_INLINE
dJacG_expr<T> dJac(const gsGeometryMap<T> & G) { return dJacG_expr<T>(G); }

/// The measure of a geometry map
template<class T> EIGEN_STRONG_INLINE
meas_expr<T> meas(const gsGeometryMap<T> & G) { return meas_expr<T>(G); }

/// Multiplication operator for expressions
template <typename E1, typename E2> EIGEN_STRONG_INLINE
mult_expr<E1,E2> const operator*(_expr<E1> const& u, _expr<E2> const& v)
{ return mult_expr<E1, E2>(u, v); }

template <typename E2> EIGEN_STRONG_INLINE
mult_expr<typename E2::Scalar,E2,false> const
operator*(typename E2::Scalar const& u, _expr<E2> const& v)
{ return mult_expr<typename E2::Scalar, E2, false>(u, v); }
//{ return mult_expr<_expr<typename E2::Scalar>,E2, false>(u, v); }

template <typename E1> EIGEN_STRONG_INLINE
mult_expr<typename E1::Scalar,E1,false> const
operator*(_expr<E1> const& v, typename E1::Scalar const& u)
{ return mult_expr<typename E1::Scalar,E1, false>(u, v); }
//{ return mult_expr<_expr<typename E1::Scalar>,E1, false>(u, v); }

template <typename E1> EIGEN_STRONG_INLINE
mult_expr<typename E1::Scalar,E1,false> const
operator-(_expr<E1> const& u)
{ return mult_expr<typename E1::Scalar,E1, false>(-1, u); }
//{ return mult_expr<_expr<typename E1::Scalar>,E1, false>(-1, u); }

/*
  template <typename E1> mult_expr<gsMatrix<typename E1::Scalar>,E1,false> const
  operator*(gsMatrix<typename E1::Scalar> const& u, _expr<E1> const& v)
  { return mult_expr<gsMatrix<typename E1::Scalar>,E1, false>(u, v); }
*/

/// Frobenious product (also known as double dot product) operator for expressions
template <typename E1, typename E2> EIGEN_STRONG_INLINE
frprod_expr<E1,E2> const  operator%(_expr<E1> const& u, _expr<E2> const& v)
{ return frprod_expr<E1, E2>(u, v); }

/// Scalar division operator for expressions
template <typename E1, typename E2> EIGEN_STRONG_INLINE
divide_expr<E1,E2> const operator/(_expr<E1> const& u, _expr<E2> const& v)
{ return divide_expr<E1,E2>(u, v); }

template <typename E> EIGEN_STRONG_INLINE
divide_expr<E,typename E::Scalar> const
operator/(_expr<E> const& u, const typename E::Scalar v)
{ return divide_expr<E,typename E::Scalar>(u, v); }

template <typename E> EIGEN_STRONG_INLINE
divide_expr<typename E::Scalar,E> const
operator/(const typename E::Scalar u, _expr<E> const& v)
{ return divide_expr<typename E::Scalar,E>(u, v); }

/// Addition operator for expressions
template <typename E1, typename E2> EIGEN_STRONG_INLINE
add_expr<E1,E2> const operator+(_expr<E1> const& u, _expr<E2> const& v)
{ return add_expr<E1, E2>(u, v); }

/// Matrix-summation operator for expressions
template <typename E1, typename E2> EIGEN_STRONG_INLINE
summ_expr<E1,E2> const summ(E1 const & u, E2 const& M)
{ return summ_expr<E1,E2>(u, M); }

/// Matrix by space TODO: find better name and/or description? And is this the best place?
/// [Jg Jg Jg] * Jb ..
template <typename E1, typename E2> EIGEN_STRONG_INLINE
matrix_by_space_expr<E1,E2> const matrix_by_space(E1 const & u, E2 const& v)
{ return matrix_by_space_expr<E1,E2>(u, v); }

/// Matrix by space TODO: find better name and/or description? And is this the best place?
/// [Jg Jg Jg] * Jb ..
template <typename E1, typename E2> EIGEN_STRONG_INLINE
matrix_by_space_expr_tr<E1,E2> const matrix_by_space_tr(E1 const & u, E2 const& v)
{ return matrix_by_space_expr_tr<E1,E2>(u, v); }

/// Subtraction operator for expressions
template <typename E1, typename E2> EIGEN_STRONG_INLINE
sub_expr<E1,E2> const operator-(_expr<E1> const& u, _expr<E2> const& v)
{ return sub_expr<E1, E2>(u, v); }

template <typename E2> EIGEN_STRONG_INLINE
sub_expr<_expr<typename E2::Scalar>,E2> const
operator-(typename E2::Scalar const& s, _expr<E2> const& v)
{
    // assert E2::ScalarValued
    return sub_expr<_expr<typename E2::Scalar>, E2>(_expr<typename E2::Scalar>(s), v);
}


//----------------------------------------------------------------------------------
#if __cplusplus >= 201402L || _MSVC_LANG >= 201402L

// Shortcuts for common quantities, for instance function
// transformations by the geometry map \a G
#define GISMO_SHORTCUT_VAR_EXPRESSION(name,impl) template<class E> EIGEN_STRONG_INLINE \
    auto name(const E & u) { return impl; }
#define GISMO_SHORTCUT_MAP_EXPRESSION(name,impl) template<class T> EIGEN_STRONG_INLINE \
    auto name(const gsGeometryMap<T> & G) { return impl; }
#define GISMO_SHORTCUT_PHY_EXPRESSION(name,impl) template<class E> EIGEN_STRONG_INLINE \
    auto name(const E & u, const gsGeometryMap<typename E::Scalar> & G) { return impl; }

// Divergence
GISMO_SHORTCUT_VAR_EXPRESSION(  div, jac(u).trace() )
GISMO_SHORTCUT_PHY_EXPRESSION( idiv, ijac(u,G).trace()    )

// The unit (normalized) boundary (outer pointing) normal
GISMO_SHORTCUT_MAP_EXPRESSION(unv, nv(G).normalized()   ) //(!) bug + mem. leak

GISMO_SHORTCUT_PHY_EXPRESSION(igrad, grad(u)*jac(G).ginv() ) // transpose() problem ??
GISMO_SHORTCUT_VAR_EXPRESSION(igrad, grad(u) ) // u is presumed to be defined over G

GISMO_SHORTCUT_PHY_EXPRESSION( ijac, jac(u) * jac(G).ginv())

GISMO_SHORTCUT_PHY_EXPRESSION(ihess,
                              jac(G).ginv().tr()*( hess(u) - summ(igrad(u,G),hess(G)) ) * jac(G).ginv() )
GISMO_SHORTCUT_VAR_EXPRESSION(ihess, hess(u) )

GISMO_SHORTCUT_PHY_EXPRESSION(ilapl, ihess(u,G).trace()   )
GISMO_SHORTCUT_VAR_EXPRESSION(ilapl, hess(u).trace() )

GISMO_SHORTCUT_VAR_EXPRESSION(fform, jac(u).tr()*jac(u) )

#else
// note for C++11 and older: to fix
//error: could not convert .. from ‘A' to 'B'
// we need to update the return type from B to A

#define GISMO_SHORTCUT_VAR_EXPRESSION(name,impl)    \
    name(const E & u) { return impl; }
#define GISMO_SHORTCUT_MAP_EXPRESSION(name,impl)        \
    name(const gsGeometryMap<T> & G) { return impl; }

//#define GISMO_SHORTCUT_PHY_EXPRESSION(name,impl) name(const gsFeVariable<T> & u, const gsGeometryMap<T> & G) { return impl; }
#define GISMO_SHORTCUT_PHY_EXPRESSION(name,impl)                        \
    name(const E & u, const gsGeometryMap<typename E::Scalar> & G) { return impl; }

// Divergence
template<class E> EIGEN_STRONG_INLINE trace_expr<jac_expr<E> >
GISMO_SHORTCUT_VAR_EXPRESSION(div, jac(u).trace() )

    template<class T> EIGEN_STRONG_INLINE normalized_expr<onormal_expr<T> >
    GISMO_SHORTCUT_MAP_EXPRESSION(unv, nv(G).normalized() )

//template<class T> EIGEN_STRONG_INLINE
    template<class E> EIGEN_STRONG_INLINE
    mult_expr<grad_expr<E>,jacInv_expr<typename E::Scalar>, 0>
    GISMO_SHORTCUT_PHY_EXPRESSION(igrad, grad(u)*jac(G).ginv())

    template<class E> EIGEN_STRONG_INLINE grad_expr<E> // u is presumed to be defined over G
    GISMO_SHORTCUT_VAR_EXPRESSION(igrad, grad(u))

    template<class E> EIGEN_STRONG_INLINE
mult_expr<jac_expr<E>,jacInv_expr<typename E::Scalar>, 1>
    GISMO_SHORTCUT_PHY_EXPRESSION(ijac, jac(u) * jac(G).ginv() )

template<class E> EIGEN_STRONG_INLINE
    trace_expr<mult_expr<jac_expr<E>,jacInv_expr<typename E::Scalar>, 1> >
GISMO_SHORTCUT_PHY_EXPRESSION(idiv, ijac(u,G).trace() )

template<class E> EIGEN_STRONG_INLINE
mult_expr<mult_expr<tr_expr<jacInv_expr<typename E::Scalar> >,sub_expr<hess_expr<E>,summ_expr<mult_expr<grad_expr<E>, jacInv_expr<typename E::Scalar>, 0>, hess_expr<gsGeometryMap<typename E::Scalar> > > >, 0>, jacInv_expr<typename E::Scalar>, 1>
GISMO_SHORTCUT_PHY_EXPRESSION(ihess, jac(G).ginv().tr()*(hess(u)-summ(igrad(u,G),hess(G)))*jac(G).ginv() )

template<class E> EIGEN_STRONG_INLINE trace_expr<
    mult_expr<mult_expr<tr_expr<jacInv_expr<typename E::Scalar> >,sub_expr<hess_expr<E>,summ_expr<mult_expr<grad_expr<E>, jacInv_expr<typename E::Scalar>, 0>, hess_expr<gsGeometryMap<typename E::Scalar> > > >, 0>, jacInv_expr<typename E::Scalar>, 1>
    >
GISMO_SHORTCUT_PHY_EXPRESSION(ilapl, ihess(u,G).trace() )

template<class E> EIGEN_STRONG_INLINE hess_expr<E>
GISMO_SHORTCUT_VAR_EXPRESSION(ihess, hess(u) )

    template<class E> EIGEN_STRONG_INLINE trace_expr<hess_expr<E> >
    GISMO_SHORTCUT_VAR_EXPRESSION(ilapl, hess(u).trace() )

#endif
#undef GISMO_SHORTCUT_PHY_EXPRESSION
#undef GISMO_SHORTCUT_VAR_EXPRESSION
#undef GISMO_SHORTCUT_MAP_EXPRESSION

} // namespace expr

} //namespace gismo<|MERGE_RESOLUTION|>--- conflicted
+++ resolved
@@ -1644,90 +1644,6 @@
 { return flat_expr<E>(u); }
 
 
-<<<<<<< HEAD
-/// Takes the row-sum of a matrix expression
-template<class E>
-class rowsum_expr  : public _expr<rowsum_expr<E> >
-{
-public:
-    typedef typename E::Scalar Scalar;
-    enum {ScalarValued = 0, Space = E::Space};
-private:
-    typename E::Nested_t _u;
-    mutable gsMatrix<Scalar> tmp;
-
-public:
-
-    rowsum_expr(_expr<E> const& u) : _u(u)
-    {
-        //GISMO_ASSERT( _u.rows()*_u.cols() == _n*_m, "Wrong dimension"); //
-    }
-
-    const gsMatrix<Scalar> & eval(const index_t k) const
-    {
-        tmp = _u.eval(k).rowwise().sum();
-        return tmp;
-    }
-
-    index_t rows() const { return _u.rows(); }
-    index_t cols() const { return 1; }
-    void setFlag() const { _u.setFlag(); }
-
-    void parse(gsSortedVector<const gsFunctionSet<Scalar>*> & evList) const
-    { _u.parse(evList); }
-
-    const gsFeSpace<Scalar> & rowVar() const { return _u.rowVar(); }
-    const gsFeSpace<Scalar> & colVar() const { return _u.colVar(); }
-    index_t cardinality_impl() const { return _u.cardinality_impl(); }
-
-    enum{rowSpan = E::rowSpan, colSpan = E::colSpan};
-
-    void print(std::ostream &os) const { os << "rowsum("; _u.print(os); os<<")"; }
-};
-
-/// Takes the column-sum of a matrix or vector expression
-template<class E>
-class colsum_expr  : public _expr<colsum_expr<E> >
-{
-public:
-    typedef typename E::Scalar Scalar;
-    enum {ScalarValued = 0, Space = E::Space};
-private:
-    typename E::Nested_t _u;
-    mutable gsMatrix<Scalar> tmp;
-
-public:
-
-    colsum_expr(_expr<E> const& u) : _u(u)
-    {
-        //GISMO_ASSERT( _u.rows()*_u.cols() == _n*_m, "Wrong dimension"); //
-    }
-
-    const gsMatrix<Scalar> & eval(const index_t k) const
-    {
-        tmp = _u.eval(k).colwise().sum();
-        return tmp;
-    }
-
-    index_t rows() const { return _u.rows(); }
-    index_t cols() const { return 1; }
-    void setFlag() const { _u.setFlag(); }
-
-    void parse(gsSortedVector<const gsFunctionSet<Scalar>*> & evList) const
-    { _u.parse(evList); }
-
-    const gsFeSpace<Scalar> & rowVar() const { return _u.rowVar(); }
-    const gsFeSpace<Scalar> & colVar() const { return _u.colVar(); }
-    index_t cardinality_impl() const { return _u.cardinality_impl(); }
-
-    enum{rowSpan = E::rowSpan, colSpan = E::colSpan};
-
-    void print(std::ostream &os) const { os << "colsum("; _u.print(os); os<<")"; }
-};
-
-
-=======
->>>>>>> 35434be1
 /*
   Expression for the diagonal(s) of a (matrix) expression
 
