/** @file gsExpressions.h

    @brief Defines different expressions

    This file is part of the G+Smo library.

    This Source Code Form is subject to the terms of the Mozilla Public
    License, v. 2.0. If a copy of the MPL was not distributed with this
    file, You can obtain one at http://mozilla.org/MPL/2.0/.

    Author(s): A. Mantzaflaris
*/

#pragma once

#include <gsCore/gsFuncData.h>
#include <gsAssembler/gsDirichletValues.h>
#include <gsMSplines/gsMappedBasis.h>


namespace gismo
{

// Adaptor to compute Hessian
template<typename T>
void secDerToHessian(typename gsMatrix<T>::constRef & secDers,
                     const index_t dim,
                     Eigen::Matrix<T,Dynamic,Dynamic> & hessian)
{
    const index_t sz = dim*(dim+1)/2;
    const gsAsConstMatrix<T> ders(secDers.data(), sz, secDers.size() / sz );
    hessian.resize(dim*dim, ders.cols() );

    switch ( dim )
    {
    case 1:
        hessian = secDers; // ders
        break;
    case 2:
        hessian.row(0)=ders.row(0);//0,0
        hessian.row(1)=//1,0
            hessian.row(2)=ders.row(2);//0,1
        hessian.row(3)=ders.row(1);//1,1
        break;
    case 3:
        hessian.row(0)=ders.row(0);//0,0
        hessian.row(3)=//0,1
            hessian.row(1)=ders.row(3);//1,0
        hessian.row(6)=//0,2
            hessian.row(2)=ders.row(4);//2,0
        hessian.row(4)=ders.row(1);//1,1
        hessian.row(7)=//1,2
            hessian.row(5)=ders.row(5);//2,1
        hessian.row(8)=ders.row(2);//2,2
        break;
    default:
        break;
    }
}

/// Struct containing information for matrix assembly
template<class T> struct gsFeSpaceData
{
    gsFeSpaceData(const gsFunctionSet<T> & _fs, index_t _dim, index_t _id):
    fs(&_fs), dim(give(_dim)), id(give(_id)) { }

    const gsFunctionSet<T> * fs;
    index_t dim, id;
    gsDofMapper mapper;
    gsMatrix<T> fixedDofs;
    index_t cont; //int. coupling
<<<<<<< HEAD
=======

    bool valid() const
    {
        GISMO_ASSERT(nullptr!=fs, "Invalid pointer.");
        return static_cast<size_t>(fs->size()*dim)==mapper.mapSize();
    }

    void init()
    {
        GISMO_ASSERT(nullptr!=fs, "Invalid pointer.");
        if (const gsMultiBasis<T> * mb =
            dynamic_cast<const gsMultiBasis<T>*>(fs) )
            mapper = gsDofMapper(*mb, dim );
        else if (const gsBasis<T> * b =
                 dynamic_cast<const gsBasis<T>*>(fs) )
            mapper = gsDofMapper(*b, dim );
        mapper.finalize();
        fixedDofs.clear();
        cont = -1;
    }
>>>>>>> 4da85934
};

// Forward declaration in gismo namespace
template<class T> class gsExprHelper;

/** @namespace gismo::expr

    @brief
    This namespace contains expressions used for FE computations

    \ingroup Assembler
*/
namespace expr
{

template<class T> class gsFeSpace;
template<class T> class gsFeVariable;
template<class T> class gsFeSolution;
template<class E> class symm_expr;
template<class E> class symmetrize_expr;
template<class E> class trace_expr;
template<class E> class adjugate_expr;
template<class E> class norm_expr;
template<class E> class sqNorm_expr;
template<class E> class det_expr;
template<class E> class value_expr;
template<class E> class asdiag_expr;
template<class E> class rowsum_expr;
template<class E> class colsum_expr;
template<class E> class col_expr;
template<class T> class meas_expr;
template<class E> class inv_expr;
template<class E> class tr_expr;
template<class E> class cb_expr;
template<class E> class sign_expr;
template<class T> class cdiam_expr;
template<class E> class temp_expr;
template<class E1, class E2, bool = E1::ColBlocks> class mult_expr
{using E1::GISMO_ERROR_mult_expr_has_invalid_template_arguments;};

/*
  Traits class for expressions
*/
template <typename E> struct expr_traits
{
public:
//    typedef typename E::Scalar Scalar;
    typedef real_t Scalar;//todo
    typedef const E Nested_t;
};

#  define Temporary_t typename util::conditional<ScalarValued,Scalar,\
          typename gsMatrix<Scalar>::Base >::type
#if __cplusplus >= 201402L || _MSVC_LANG >= 201402L // c++14
#  define MatExprType  auto
#  define AutoReturn_t auto
//note: in c++11 auto-return requires -> decltype(.)
#else // 199711L, 201103L
#  define MatExprType typename gsMatrix<real_t>::constRef
#  define AutoReturn_t typename util::conditional<ScalarValued,real_t,MatExprType>::type
#endif

template <class E> struct is_arithmetic{enum{value=0};};
template <> struct is_arithmetic<real_t>{enum{value=1};};

template <typename E, bool = is_arithmetic<E>::value >
class _expr {using E::GISMO_ERROR_expr;};

/**
   \brief Base class for all expressions
*/
template <typename E>
class _expr<E, false>
{
protected://private:
    _expr(){}
    _expr(const _expr&) { }
public:
    // Defined in derived classes: enum { Space, ScalarValued, ColBlocks }
    // - ScalarValued: 0 is a scalar (must have Space=0),1 one denotes gsMatrix
    // - ColBlocks: the expression stacks matrices per basis function
    // - Space: 0: not a trial nor a test object (eg. normal vector, force function)
    //          1: a test object  (essentially a right-hand side vector expression)
    //          2: a trial object
    //          3: a trial+trial object (essentially a matrix expression)

    typedef typename expr_traits<E>::Nested_t Nested_t;
    typedef typename expr_traits<E>::Scalar   Scalar;

    /// Prints the expression as a string to \a os
    void print(std::ostream &os) const
    {
        //gsInfo<<"\n Space="<<E::Space<<", ScV="<<E::ScalarValued<<", ColBlocks="<<E::ColBlocks<<"\n";
        static_cast<E const&>(*this).print(os);
        /*
          std::string tmp(__PRETTY_FUNCTION__);
          tmp.erase(0,74);
          tmp.erase(tmp.size()-42,42);
          size_t pos = 0;
          while((pos=tmp.find(", false",0))!=std::string::npos) tmp.erase(pos,7);
          while((pos=tmp.find(", true",0))!=std::string::npos) tmp.erase(pos,6);
          while((pos=tmp.find("gismo::expr::",0))!=std::string::npos) tmp.erase(pos,13);
          while((pos=tmp.find("_expr",0))!=std::string::npos) tmp.erase(pos,5);
          while((pos=tmp.find("<double>",0))!=std::string::npos) tmp.erase(pos,8);
          // while((pos=tmp.find("<long double>",0))!=std::string::npos) tmp.erase(pos,13);
          // while((pos=tmp.find("<float>",0))!=std::string::npos) tmp.erase(pos,7);
          tmp.erase(std::remove_if(tmp.begin(),tmp.end(),::isspace),tmp.end());
          os<<tmp<<"\n";
        */
    }

    std::ostream & printDetail(std::ostream &os) const
    {
        os << (isScalar() ? "Scalar " :
               (isVector() ? "Vector " :
                (isMatrix() ? "Matrix " :
                 "Unknown ") ) )
           <<"expression of size "<< rows() // bug: this might be invalid if unparsed
           << " x "<<cols()<<"\n";
        print(os);
        return os;
    }

    /// Evaluates the expression at evaluation point indexed by \a k
    MatExprType eval(const index_t k) const
    { return static_cast<E const&>(*this).eval(k); }

    /// Returns the transpose of the expression
    tr_expr<E> tr() const
    { return tr_expr<E>(static_cast<E const&>(*this)); }

    /// Returns the puts the expression to colBlocks
    cb_expr<E> cb() const
    { return cb_expr<E>(static_cast<E const&>(*this)); }

    /// Returns the sign of the expression
    sign_expr<E> sgn() const
    { return sign_expr<E>(static_cast<E const&>(*this)); }

    /// Returns an evaluation of the (sub-)expression in temporary memory
    temp_expr<E> temp() const
    { return temp_expr<E>(static_cast<E const&>(*this)); }

    /// Returns the inverse of the expression (for matrix-valued expressions)
    inv_expr<E> const inv() const
    { return inv_expr<E>(static_cast<E const&>(*this)); }

    /// Returns the trace of the expression (for matrix-valued expressions)
    trace_expr<E> trace() const
    { return trace_expr<E>(static_cast<E const&>(*this)); }

    /// Returns the adjugate of the expression (for matrix-valued expressions)
    adjugate_expr<E> adj() const
    { return adjugate_expr<E>(static_cast<E const&>(*this)); }

    /// Returns the Euclidean norm of the expression
    norm_expr<E> norm() const
    { return norm_expr<E>(static_cast<E const&>(*this)); }

    /// Returns the determinant of the expression
    det_expr<E> det() const
    { return det_expr<E>(static_cast<E const&>(*this)); }

    /// Returns the squared Euclidean norm of the expression
    sqNorm_expr<E> sqNorm() const
    { return sqNorm_expr<E>(static_cast<E const&>(*this)); }

    /// Returns the square root of the expression (component-wise)
    mult_expr<E,E,0> (sqr)() const { return (*this)*(*this); }

    symm_expr<E> symm() const
    { return symm_expr<E>(static_cast<E const&>(*this)); }

    symmetrize_expr<E> symmetrize() const
    { return symmetrize_expr<E>(static_cast<E const&>(*this)); }

    /// For matrix-valued expressions which are actually 1x1 matrix,
    /// returns a scalar valued expression
    value_expr<E> val() const
    { return value_expr<E>(static_cast<E const&>(*this)); }

    /// Returns a diagonal matrix expression of the vector expression
    asdiag_expr<E> asDiag() const
    { return asdiag_expr<E>(static_cast<E const&>(*this)); }

    /// Returns the rowSum of a matrix
    rowsum_expr<E> rowSum() const
    { return rowsum_expr<E>(static_cast<E const&>(*this)); }

    /// Returns the colSum of a matrix
    colsum_expr<E> colSum() const
    { return colsum_expr<E>(static_cast<E const&>(*this)); }

    col_expr<E> operator[](const index_t i) const
    { return col_expr<E>(static_cast<E const&>(*this),i); }

    /// Returns the row-size of the expression
    index_t rows() const
    { return static_cast<E const&>(*this).rows(); }

    /// Returns the column-size of the expression
    index_t cols() const
    { return static_cast<E const&>(*this).cols(); }

    index_t cardinality() const
    { return static_cast<E const&>(*this).cardinality_impl(); }

    static index_t cardinality_impl() { return 1; }

    ///\brief Returns true iff the expression is scalar-valued.
    /// \note This is a runtime check, for compile-time check use E::ScalarValued
    bool isScalar() const { return rows()*cols()<=1; } //!rowSpan && !colSpan

    static bool isVector  () { return 1==E::Space; }
    static bool isVectorTr() { return 2==E::Space; }
    static bool isMatrix  () { return 3==E::Space; }

    ///\brief Parse the expression and discover the list of evaluation
    ///sources, also sets the required evaluation flags
    void parse(gsExprHelper<Scalar> & evList) const
    { static_cast<E const&>(*this).parse(evList); }

    template<class op> void apply(op & _op) const
    { static_cast<E const&>(*this).apply(_op); }

    /// Returns the space that is found on the left-most of the
    /// expression
    const gsFeSpace<Scalar> & rowVar() const
    {
        // assert ValueType!=0
        return static_cast<E const&>(*this).rowVar();
    }

    /// Returns the space that is found on the right-most of
    /// the expression
    const gsFeSpace<Scalar> & colVar() const
    {
        // assert ValueType==2
        return static_cast<E const&>(*this).colVar();
    }

    // Overload conversions, eg. converts _expr<mult_expr> to
    // mult_expr.
    operator E&()             { return static_cast<      E&>(*this); }
    operator E const&() const { return static_cast<const E&>(*this); }

    E const & derived() const { return static_cast<const E&>(*this); }
};

/// Stream operator for expressions
template <typename E>
std::ostream &operator<<(std::ostream &os, const _expr<E> & b)
{b.print(os); return os; }

/*
  Null expression is a compatibility expression invalid at runtime
*/
template<class T>
class gsNullExpr : public _expr<gsNullExpr<T> >
{
public:

    operator const gsFeSpace<T> & () const
    {
        static gsFeSpace<T> vv;
        return vv;
    }

    typedef T Scalar;
    gsMatrix<T> eval(const index_t) const { GISMO_ERROR("gsNullExpr"); }
    inline index_t rows() const { GISMO_ERROR("gsNullExpr"); }
    inline index_t cols() const { GISMO_ERROR("gsNullExpr"); }
    void parse(gsExprHelper<T> &) const { }

    const gsFeSpace<T> & rowVar() const { GISMO_ERROR("gsNullExpr"); }
    const gsFeSpace<T> & colVar() const { GISMO_ERROR("gsNullExpr"); }

    void print(std::ostream &os) const { os << "NullExpr"; }

    static const gsNullExpr & get()
    {
        static gsNullExpr o;
        return o;
    }
//private:
    gsNullExpr() {}
};


template<class E>
class symbol_expr : public _expr<E>
{
public:
    typedef typename expr_traits<E>::Scalar Scalar;

    friend class gismo::gsExprHelper<Scalar>;
protected:
    const gsFunctionSet<Scalar> * m_fs; ///< Evaluation source for this FE variable
    const gsFuncData<Scalar>    * m_fd; ///< Temporary variable storing flags and evaluation data
    index_t m_d;                   ///< Dimension of this (scalar or vector) variable
    bool m_isAcross; ///< true when this expression is evaluated across an interface

public:

    /// Returns whether this expression is evaluated across an interface
    bool isAcross() const { return m_isAcross; }
    
    E right() const
    {
        E ac(this->derived());
        ac.m_fs = m_fs;//needed?
        ac.m_isAcross = true;
        return ac;
    }

    E left() const
    {
        E ac(this->derived());
        ac.m_fs = m_fs;
        ac.m_isAcross = false;
        return ac;
    }

    /// Returns the function source
    const gsFunctionSet<Scalar> & source() const {return *m_fs;}

    /// Returns the function data
    const gsFuncData<Scalar> & data() const
    {
        GISMO_ASSERT(NULL!=m_fd, "FuncData member not registered "<<this<<"/"<< m_fs);
        return *m_fd;
    }

    // used by FeSpace, FeVariable, ..
    void parse(gsExprHelper<Scalar> & evList) const
    {
        evList.add(*this);
        this->m_fd->flags |= NEED_VALUE | NEED_ACTIVE;
    }

    index_t cardinality_impl() const
    {
        return m_d * this->data().actives.rows();
    }

    //public for now due to Bc
    void setSource(const gsFunctionSet<Scalar> & fs) { m_fs = &fs;}

private:
    void setData(const gsFuncData<Scalar> & val) { m_fd = &val;}
    void setDim(index_t _d) { m_d = give(_d); }
    void clear() { m_fs = NULL; }

protected:
    explicit symbol_expr(index_t _d)
    : m_fs(NULL), m_fd(NULL), m_d(_d), m_isAcross(false) { }

public:
    bool isValid() const { return NULL!=m_fd && NULL!=m_fs; }

    // component
    // expr comp(const index_t i) const { return comp_expr<Scalar>(*this,i); }
    // eval(k).col(i)

    // The evaluation return rows for (basis) functions and columns
    // for (coordinate) components
    MatExprType eval(const index_t k) const
    { return m_fd->values[0].col(k).blockDiag(m_d); } //!!
    //{ return m_fd->values[0].col(k); }

    const gsFeSpace<Scalar> & rowVar() const {return gsNullExpr<Scalar>::get();}
    const gsFeSpace<Scalar> & colVar() const {return gsNullExpr<Scalar>::get();}

    index_t rows() const
    {
        GISMO_ASSERT(NULL!=m_fs, "FeVariable: Function source not registered");
        return m_fs->targetDim();
    }

    index_t cols() const { return m_d; }

    void print(std::ostream &os) const { os << "u"; }

public:

    /// Returns the vector dimension of the FE variable
    index_t dim() const { return m_d;}

    /// Returns the target dimension of the FE variable
    /// before vector-replication
    index_t targetDim() const { return m_fs->targetDim(); }

    /// Returns the parameter domain dimension the FE variable
    index_t parDim() const { return m_fs->domainDim(); }

    index_t cSize()  const
    {
        GISMO_ASSERT(0!=m_fd->values[0].size(),"Probable error.");
        return m_fd->values[0].rows();
    } // coordinate size
};

/*
   Column expression
*/
template<class E>
class col_expr : public _expr<col_expr<E> >
{
    typename E::Nested_t _c;
    const index_t _i;
public:
    typedef typename E::Scalar Scalar;
    typedef const col_expr<E> Nested_t;

    enum { Space = E::Space, ScalarValued = 0, ColBlocks = 0 };

    col_expr(const E & c, const index_t i) : _c(c), _i(i) { }

public:

    //ConstColXpr
    inline MatExprType eval(const index_t k) const { return _c.eval(k).col(_i); }

    index_t rows() const { return _c.rows(); }
    index_t cols() const { return 1; }
    void parse(gsExprHelper<Scalar> & evList) const { _c.parse(evList); }

    const gsFeSpace<Scalar> & rowVar() const { return _c.rowVar(); }
    const gsFeSpace<Scalar> & colVar() const { return _c.colVar(); }

    void print(std::ostream &os) const { os<<_c<<"["<<_i<<"]"; }
};

/*
  Expression for a constant value
*/
template<class T>
class _expr<T, true> : public _expr<_expr<T> >
{
    const T _c;
public:
    typedef T Scalar;
    typedef const _expr<T> Nested_t;

    _expr(const Scalar & c) : _c(c) { }

public:
    enum {Space = 0, ScalarValued = 1, ColBlocks= 0};

    inline Scalar eval(const index_t ) const { return _c; }

    inline _expr val() const { return *this; }
    index_t rows() const { return 0; }
    index_t cols() const { return 0; }
    void parse(gsExprHelper<Scalar> &) const { }

    const gsFeSpace<T> & rowVar() const { return gsNullExpr<T>::get(); }
    const gsFeSpace<T> & colVar() const { return gsNullExpr<T>::get(); }

    void print(std::ostream &os) const { os<<_c; }
};

/*
  Geometry map expression
*/
template<class T>
class gsGeometryMap : public _expr<gsGeometryMap<T> >
{
    const gsFunctionSet<T> * m_fs; ///< Evaluation source for this geometry map
    const gsMapData<T>     * m_fd; ///< Temporary variable storing flags and evaluation data
    //index_t d, n;

    bool m_isAcross; ///< true when the patch evaluated is across an interface

public:
    enum {Space = 0, ScalarValued= 0, ColBlocks= 0};
<<<<<<< HEAD

    bool isAcross() const { return m_isAcross; }

=======

    bool isAcross() const { return m_isAcross; }

>>>>>>> 4da85934
    gsGeometryMap right() const
    {
        gsGeometryMap ac;
        ac.m_fs = m_fs;
        ac.m_isAcross = true;
        return ac;
    }

    gsGeometryMap left() const
    {
        gsGeometryMap ac;
        ac.m_fs = m_fs;
        ac.m_isAcross = false;
        return ac;
    }

    /// Returns the function source
    const gsFunctionSet<T> & source() const {return *m_fs;}

    /// Returns the function data
    const gsMapData<T> & data() const
    {
        GISMO_ASSERT(NULL!=m_fd, "gsGeometryMap: invalid data "<< m_fs <<","<<m_fd);
        return *m_fd;
    }

    index_t targetDim() const { return m_fs->targetDim();}
public:
    typedef T Scalar;

    friend class gismo::gsExprHelper<Scalar>;

    void print(std::ostream &os) const { os << "G"; }

    auto eval(const index_t k) const -> decltype(m_fd->values[0].col(k))
    { return m_fd->values[0].col(k); }

protected:

    gsGeometryMap() : m_fs(NULL), m_fd(NULL), m_isAcross(false) { }

    void setSource(const gsFunctionSet<Scalar> & fs) { m_fs = &fs;}
    void setData(const gsMapData<Scalar> & val) { m_fd = &val;}

public:

    index_t rows() const { return m_fs->targetDim(); }
    index_t cols() const { return 1; }

    const gsFeSpace<T> & rowVar() const { return gsNullExpr<T>::get(); }
    const gsFeSpace<T> & colVar() const { return gsNullExpr<T>::get(); }

    void parse(gsExprHelper<Scalar> & evList) const
    {
        evList.add(*this);
        m_fd->flags |= NEED_VALUE;
    }
};

// Traits for gsGeometryMap
template <typename T>  struct expr_traits<gsGeometryMap<T> >
{
    typedef T Scalar;
    typedef const gsGeometryMap<T> Nested_t; // nesting without ref!
};

/*
  An element object collecting relevant expressions
*/
template<class T>
class gsFeElement
{
    friend class cdiam_expr<T>;

    const gsDomainIterator<T> * m_di; ///< Pointer to the domain iterator

    cdiam_expr<T> cd;
public:
    typedef T Scalar;

    gsFeElement() : m_di(NULL), cd(*this) { }

    void set(const gsDomainIterator<T> & di)
    { m_di = &di; }

    /// The diameter of the element
    const cdiam_expr<T> & diam() const
    {
        return cd;
        //return cdiam_expr<T>(*this);
        // return cdiam_expr<T>(m_di); // bug ..
    }

    void print(std::ostream &os) const { os << "e"; }
};

/**
   An expression of the element diameter
*/
template<class T>
class cdiam_expr : public _expr<cdiam_expr<T> >
{
    const gsFeElement<T> & _e; ///<Reference to the element
public:
    typedef T Scalar;

    enum {Space= 0, ScalarValued= 1, ColBlocks = 0};

    explicit cdiam_expr(const gsFeElement<T> & el) : _e(el) { }

    T eval(const index_t ) const { return _e.m_di->getCellSize(); }

    inline cdiam_expr<T> val() const { return *this; }
    inline index_t rows() const { return 0; }
    inline index_t cols() const { return 0; }
    void parse(gsExprHelper<Scalar> & ) const { }

    const gsFeSpace<T> & rowVar() const { return gsNullExpr<T>(); }
    const gsFeSpace<T> & colVar() const { return gsNullExpr<T>(); }

    void print(std::ostream &os) const
    { os << "diam(e)"; }
};

/*
  template<class T>
  class parNv_expr : public _expr<parNv_expr<T> >
  {
  const gsFeElement<T> & _e;
  public:
  typedef T Scalar;

  enum {ScalarValued = 1};

  explicit parNv_expr(const gsFeElement<T> & el) : _e(el) { }

  T eval(const index_t k) const { return _e.m_di->getCellSize(); }

  inline cdiam_expr<T> val() const { return *this; }
  inline index_t rows() const { return 0; }
  inline index_t cols() const { return 0; }
  void parse(gsExprHelper<Scalar> &) const { }
  const gsFeVariable<T> & rowVar() const { gsNullExpr<T>(); }
  const gsFeVariable<T> & colVar() const { gsNullExpr<T>(); }

  void print(std::ostream &os) const
  { os << "diam(e)"; }
  };
*/

template <typename T>
struct expr_traits<gsFeVariable<T> >
{
    typedef T Scalar;
    typedef const gsFeVariable<T> Nested_t;
};

/**
   Expression for finite element variables or PDE coefficient functionals.
   This can be e.g. a diffusion coefficient, or an isogeometric function.
*/
template<class T>
class gsFeVariable  : public symbol_expr< gsFeVariable<T> >
{
    friend class gismo::gsExprHelper<T>;
    typedef symbol_expr< gsFeVariable<T> > Base;
protected:
    explicit gsFeVariable(index_t _d = 1) : Base(_d) { }
public:
    enum {Space = 0, ScalarValued = 0, ColBlocks = 0};
};

template<class T>
class gsComposition : public symbol_expr< gsComposition<T> >
{ //comp(f,G)
    friend class gismo::gsExprHelper<T>;
    typedef symbol_expr< gsComposition<T> > Base;
    typename gsGeometryMap<T>::Nested_t _G;
protected:
    explicit gsComposition(const gsGeometryMap<T> & G, index_t _d = 1)
    : Base(_d), _G(G) { }
public:
    enum {Space = 0, ScalarValued= 0, ColBlocks= 0};

    auto eval(const index_t k) const ->decltype(this->m_fd->values[0].col(k))
    { return this->m_fd->values[0].col(k); }

    const gsGeometryMap<T> & inner() const { return _G;};

    void parse(gsExprHelper<T> & evList) const
    {
        //evList.add(_G); //done in gsExprHelper
        evList.add(*this);
        this->data().flags |= NEED_VALUE;
        //_G.data().flags  |= NEED_VALUE; //done in gsExprHelper
    }
};


/**
   Expression for finite element variable in an isogeometric function
   space

   This corresponds to an FE variable that
   belongs to an isogeometric function space
*/
template<class T>
class gsFeSpace :public symbol_expr< gsFeSpace<T> >
{
    friend class gsNullExpr<T>;

protected:
    typedef symbol_expr< gsFeSpace<T> > Base;

    // contains id, mapper, fixedDofs, etc
    gsFeSpaceData<T> * m_sd;
<<<<<<< HEAD

public:
    enum{Space = 1, ScalarValued=0, ColBlocks=0};// test space

=======

public:
    enum{Space = 1, ScalarValued=0, ColBlocks=0};// test space

>>>>>>> 4da85934
    typedef const gsFeSpace Nested_t; //no ref

    typedef T Scalar;

    const gsFeSpace<T> & rowVar() const {return *this;}

    gsDofMapper & mapper()
    {
        GISMO_ASSERT(NULL!=m_sd, "Space/mapper not properly initialized.");
        return m_sd->mapper;
    }

    const gsDofMapper & mapper() const
    {return const_cast<gsFeSpace*>(this)->mapper();}

    inline const gsMatrix<T> & fixedPart() const {return m_sd->fixedDofs;}
    gsMatrix<T> & fixedPart() {return m_sd->fixedDofs;}

    index_t   id() const {return m_sd->id;}
    void setSpaceData(gsFeSpaceData<T>& sd) {m_sd = &sd;}

    index_t   interfaceCont() const {return m_sd->cont;}
    index_t & setInterfaceCont(const index_t _r) const
    {
<<<<<<< HEAD
        GISMO_ASSERT(_r>-2 && _r<2, "Invalid or not implemented (r="<<_r<<").");
=======
        GISMO_ASSERT(_r>-2 && _r<1, "Invalid or not implemented (r="<<_r<<").");
>>>>>>> 4da85934
        return m_sd->cont = _r;
    }
    
    gsFeSolution<T> function(const gsMatrix<T>& solVector) const
    { return gsFeSolution<T>(*this); }

    void getCoeffs(const gsMatrix<T>& solVector, gsMatrix<T> & result,
                   const index_t p = 0) const
    {
        const index_t dim = this->dim();

        const gsMultiBasis<T> & mb = static_cast<const gsMultiBasis<T>&>(this->source());
        GISMO_ASSERT( dynamic_cast<const gsMultiBasis<T>*>(&this->source()), "error");

        // Reconstruct solution coefficients on patch p
        const index_t sz  = mb[p].size();
        result.resize(sz, dim); // (!)

        for (index_t c = 0; c!=dim; c++) // for all components
        {
            // loop over all basis functions (even the eliminated ones)
            for (index_t i = 0; i < sz; ++i)
            {
                const int ii = m_sd->mapper.index(i, p, c);
                if ( m_sd->mapper.is_free_index(ii) ) // DoF value is in the solVector
                    result(i,c) = solVector.at(ii);
                else // eliminated DoF: fill with Dirichlet data
                {
                    result(i,c) =  m_sd->fixedDofs.at( m_sd->mapper.global_to_bindex(ii) );
                }
            }
        }
    }

    // space restrictTo(boundaries);
    // space restrictTo(bcRefList domain);

    void setup(const index_t _icont = -1) const
    {
        this->setInterfaceCont(_icont);
        m_sd->mapper = gsDofMapper();

        if (const gsMultiBasis<T> * mb =
            dynamic_cast<const gsMultiBasis<T>*>(&this->source()) )
        {
            m_sd->mapper = gsDofMapper(*mb, this->dim() );
            //m_mapper.init(*mb, this->dim()); //bug
            if ( 0==this->interfaceCont() ) // Conforming boundaries ?
            {
                for ( gsBoxTopology::const_iiterator it = mb->topology().iBegin();
                      it != mb->topology().iEnd(); ++it )
                {
                    mb->matchInterface(*it, m_sd->mapper);
                }
            }
        }

        if (const gsMappedBasis<2,T> * mb =
            dynamic_cast<const gsMappedBasis<2,T>*>(&this->source()) )
        {
            m_sd->mapper.setIdentity(mb->nPatches(), mb->size() , this->dim());
        }

        m_sd->mapper.finalize();
    }

    void setup(const gsBoundaryConditions<T> & bc, const index_t dir_values,
<<<<<<< HEAD
               const index_t _icont = -1, gsDofMapper dofsMapper = gsDofMapper() ) const {
        this->setInterfaceCont(_icont);

        //m_sd->mapper = gsDofMapper(); //reset ? YES!!!
        m_sd->mapper = dofsMapper;

        const gsMultiBasis<T> *mb = dynamic_cast<const gsMultiBasis<T> *>(&this->source());

        if (!m_sd->mapper.isFinalized()) // space has no mapper
        {
            if (mb != nullptr) {
                m_sd->mapper = gsDofMapper(*mb, this->dim());
                //m_mapper.init(*mb, this->dim()); //bug
                if (0 == this->interfaceCont()) // Conforming boundaries ?
                {
                    for (gsBoxTopology::const_iiterator it = mb->topology().iBegin();
                         it != mb->topology().iEnd(); ++it) {
                        mb->matchInterface(*it, m_sd->mapper);
                    }
=======
               const index_t _icont = -1) const
    {
        this->setInterfaceCont(_icont);

        m_sd->mapper = gsDofMapper(); //reset ?

        const gsMultiBasis<T> * mb = dynamic_cast<const gsMultiBasis<T>*>(&this->source());

        if (mb != nullptr)
        {
            m_sd->mapper = gsDofMapper(*mb, this->dim() );
            //m_mapper.init(*mb, this->dim()); //bug
            if ( 0==this->interfaceCont() ) // Conforming boundaries ?
            {
                for ( gsBoxTopology::const_iiterator it = mb->topology().iBegin();
                      it != mb->topology().iEnd(); ++it )
                {
                    mb->matchInterface(*it, m_sd->mapper);
>>>>>>> 4da85934
                }

<<<<<<< HEAD
                // Strong Dirichlet conditions
                gsMatrix<index_t> bnd;
                for (typename gsBoundaryConditions<T>::const_iterator
                             it = bc.begin("Dirichlet"); it != bc.end("Dirichlet"); ++it) {
                    const index_t cc = it->unkComponent();
                    GISMO_ASSERT(static_cast<size_t>(it->ps.patch) < this->mapper().numPatches(),
                                 "Problem: a boundary condition is set on a patch id which does not exist.");

                    bnd = mb->basis(it->ps.patch).boundary(it->ps.side());
                    if (cc == -1)
                        for (index_t c = 0; c != this->dim(); c++) // for all components
                            m_sd->mapper.markBoundary(it->ps.patch, bnd, c);
                    else
                        m_sd->mapper.markBoundary(it->ps.patch, bnd, cc);
                }
                // Clamped boundary condition (per DoF)
                gsMatrix<index_t> bnd1;
                for (typename gsBoundaryConditions<T>::const_iterator
                             it = bc.begin("Clamped"); it != bc.end("Clamped"); ++it) {
                    const index_t cc = it->unkComponent();

                    GISMO_ASSERT(static_cast<size_t>(it->ps.patch) < this->mapper().numPatches(),
                                 "Problem: a boundary condition is set on a patch id which does not exist.");

                    bnd = mb->basis(it->ps.patch).boundaryOffset(it->ps.side(), 0);
                    bnd1 = mb->basis(it->ps.patch).boundaryOffset(it->ps.side(), 1);
                    // Cast to tensor b-spline basis
                    if (mb != NULL) // clamp adjacent dofs
                    {
                        if (!it->ps.parameter())
                            bnd.swap(bnd1);
                        if (cc == -1)
                            for (index_t c = 0; c != this->dim(); c++) // for all components
                                for (index_t k = 0; k < bnd.size(); ++k)
                                    m_sd->mapper.matchDof(it->ps.patch, (bnd)(k, 0),
                                                          it->ps.patch, (bnd1)(k, 0), c);
                        else
                            for (index_t k = 0; k < bnd.size(); ++k)
                                m_sd->mapper.matchDof(it->ps.patch, (bnd)(k, 0),
                                                      it->ps.patch, (bnd1)(k, 0), cc);
                    } else
                        gsWarn << "Unable to apply clamped condition.\n";
                }

                // COLLAPSED
                for (typename gsBoundaryConditions<T>::const_iterator
                             it = bc.begin("Collapsed"); it != bc.end("Collapsed"); ++it) {
                    const index_t cc = it->unkComponent();

                    GISMO_ASSERT(static_cast<size_t>(it->ps.patch) < this->mapper().numPatches(),
                                 "Problem: a boundary condition is set on a patch id which does not exist.");

                    bnd = mb->basis(it->ps.patch).boundary(it->ps.side());

                    // Cast to tensor b-spline basis
                    if (mb != NULL) // clamp adjacent dofs
                    {
                        // match all DoFs to the first one of the side
                        if (cc == -1)
                            for (index_t c = 0; c != this->dim(); c++) // for all components
                                for (index_t k = 0; k < bnd.size() - 1; ++k)
                                    m_sd->mapper.matchDof(it->ps.patch, (bnd)(0, 0),
                                                          it->ps.patch, (bnd)(k + 1, 0), c);
                        else
                            for (index_t k = 0; k < bnd.size() - 1; ++k)
                                m_sd->mapper.matchDof(it->ps.patch, (bnd)(0, 0),
                                                      it->ps.patch, (bnd)(k + 1, 0), cc);
                    }
=======
            // Strong Dirichlet conditions
            gsMatrix<index_t> bnd;
            for (typename gsBoundaryConditions<T>::const_iterator
                     it = bc.begin("Dirichlet") ; it != bc.end("Dirichlet"); ++it )
            {
                const index_t cc = it->unkComponent();
                GISMO_ASSERT(static_cast<size_t>(it->ps.patch) < this->mapper().numPatches(),
                             "Problem: a boundary condition is set on a patch id which does not exist.");

                bnd = mb->basis(it->ps.patch).boundary( it->ps.side() );
                if (cc==-1)
                    for (index_t c=0; c!= this->dim(); c++) // for all components
                        m_sd->mapper.markBoundary(it->ps.patch, bnd, c);
                else
                    m_sd->mapper.markBoundary(it->ps.patch, bnd, cc);
            }
            // Clamped boundary condition (per DoF)
            gsMatrix<index_t> bnd1;
            for (typename gsBoundaryConditions<T>::const_iterator
                     it = bc.begin("Clamped") ; it != bc.end("Clamped"); ++it )
            {
                const index_t cc = it->unkComponent();

                GISMO_ASSERT(static_cast<size_t>(it->ps.patch) < this->mapper().numPatches(),
                             "Problem: a boundary condition is set on a patch id which does not exist.");

                bnd  = mb->basis(it->ps.patch).boundaryOffset( it->ps.side(), 0);
                bnd1 = mb->basis(it->ps.patch).boundaryOffset( it->ps.side(), 1);
                // Cast to tensor b-spline basis
                if ( mb != NULL) // clamp adjacent dofs
                {
                    if ( ! it->ps.parameter() )
                        bnd.swap(bnd1);
                    if (cc==-1)
                        for (index_t c=0; c!= this->dim(); c++) // for all components
                            for ( index_t k=0; k<bnd.size(); ++k)
                                m_sd->mapper.matchDof( it->ps.patch, (bnd)(k,0),
                                                   it->ps.patch, (bnd1)(k,0) , c);
                    else
                        for ( index_t k=0; k<bnd.size(); ++k)
                            m_sd->mapper.matchDof( it->ps.patch, (bnd)(k,0),
                                               it->ps.patch, (bnd1)(k,0) , cc);
>>>>>>> 4da85934
                }

<<<<<<< HEAD
                // corners
                for (typename gsBoundaryConditions<T>::const_citerator
                             it = bc.cornerBegin(); it != bc.cornerEnd(); ++it) {
                    //assumes (unk == -1 || it->unknown == unk)
                    GISMO_ASSERT(static_cast<size_t>(it->patch) < mb->nBases(),
                                 "Problem: a corner boundary condition is set on a patch id which does not exist.");
                    m_sd->mapper.eliminateDof(mb->basis(it->patch).functionAtCorner(it->corner), it->patch);
                }

            } else if (const gsBasis<T> *b =
                    dynamic_cast<const gsBasis<T> *>(&this->source())) {
                m_sd->mapper = gsDofMapper(*b);
                gsMatrix<index_t> bnd;
                for (typename gsBoundaryConditions<T>::const_iterator
                             it = bc.begin("Dirichlet"); it != bc.end("Dirichlet"); ++it) {
                    GISMO_ASSERT(it->ps.patch == 0,
                                 "Problem: a boundary condition is set on a patch id which does not exist.");

                    bnd = b->boundary(it->ps.side());
                    //const index_t cc = it->unkComponent();
                    m_sd->mapper.markBoundary(0, bnd, 0);
                }

                m_sd->mapper = gsDofMapper(*b);
                for (typename gsBoundaryConditions<T>::const_iterator
                             it = bc.begin("Clamped"); it != bc.end("Clamped"); ++it) {
                    GISMO_ASSERT(it->ps.patch == 0,
                                 "Problem: a boundary condition is set on a patch id which does not exist.");

                    bnd = b->boundary(it->ps.side());
                    //const index_t cc = it->unkComponent();
                    // m_sd->mapper.markBoundary(0, bnd, 0);
                }

                m_sd->mapper = gsDofMapper(*b);
                for (typename gsBoundaryConditions<T>::const_iterator
                             it = bc.begin("Collapsed"); it != bc.end("Collapsed"); ++it) {
                    GISMO_ASSERT(it->ps.patch == 0,
                                 "Problem: a boundary condition is set on a patch id which does not exist.");
=======
            // COLLAPSED
            for (typename gsBoundaryConditions<T>::const_iterator
                     it = bc.begin("Collapsed") ; it != bc.end("Collapsed"); ++it )
            {
                const index_t cc = it->unkComponent();

                GISMO_ASSERT(static_cast<size_t>(it->ps.patch) < this->mapper().numPatches(),
                             "Problem: a boundary condition is set on a patch id which does not exist.");
>>>>>>> 4da85934

                    bnd = b->boundary(it->ps.side());
                    //const index_t cc = it->unkComponent();
                    // m_sd->mapper.markBoundary(0, bnd, 0);
                }
            } else if (const gsMappedBasis<2, T> *mapb =
                    dynamic_cast<const gsMappedBasis<2, T> *>(&this->source())) {
                m_sd->mapper.setIdentity(mapb->nPatches(), mapb->size(), this->dim());

                // Does this work for the D-Patch as well??
                if (0 == this->interfaceCont()) // C^0 matching interface
                {
                    gsMatrix<index_t> int1, int2;
                    for (gsBoxTopology::const_iiterator it = mapb->getTopol().iBegin();
                         it != mapb->getTopol().iEnd(); ++it) {
                        int1 = mapb->basis(it->first().patch).boundaryOffset(it->first().side(), 0);
                        int2 = mapb->basis(it->second().patch).boundaryOffset(it->second().side(), 0);

                        m_sd->mapper.matchDofs(it->first().patch, int1, it->second().patch, int2);
                    }
                }
                if (1 == this->interfaceCont()) // C^1 matching interface
                {
<<<<<<< HEAD
/*
                    // Not always working bcs of boundaryOffset

                    gsMatrix<index_t> int1, int2;
                    for (gsBoxTopology::const_iiterator it = mapb->getTopol().iBegin();
                         it != mapb->getTopol().iEnd(); ++it) {
                        //mapb->matchInterface(*it, m_sd->mapper);
                        // copied from matchInterface to do add the function in gsMappedBasis
                        // should work for all basis which have matchWith() implementeds

                        gsMatrix<index_t> b1, b2;
                        b1 = mapb->basis(it->first().patch).boundaryOffset(boxSide(it->first().side()), 0);
                        b2 = mapb->basis(it->second().patch).boundaryOffset(boxSide(it->second().side()), 0);

                        // Match the dofs on the interface
                        for (size_t i = 0; i != m_sd->mapper.componentsSize(); ++i)
                            m_sd->mapper.matchDofs(it->first().patch, b1, it->second().patch, b2, i);

                        b1 = mapb->basis(it->first().patch).boundaryOffset(boxSide(it->first().side()), 1);
                        b2 = mapb->basis(it->second().patch).boundaryOffset(boxSide(it->second().side()), 1);

                        // Match the dofs on the interface
                        for (size_t i = 0; i != m_sd->mapper.componentsSize(); ++i)
                            m_sd->mapper.matchDofs(it->first().patch, b1, it->second().patch, b2, i);
                    }
*/
                }

                gsMatrix<index_t> bnd;
                for (typename gsBoundaryConditions<T>::const_iterator
                             it = bc.begin("Dirichlet"); it != bc.end("Dirichlet"); ++it) {
                    const index_t cc = it->unkComponent();
                    GISMO_ASSERT(static_cast<size_t>(it->ps.patch) < this->mapper().numPatches(),
                                 "Problem: a boundary condition is set on a patch id which does not exist.");

                    bnd = mapb->basis(it->ps.patch).boundary(it->ps.side());
                    if (cc == -1)
                        for (index_t c = 0; c != this->dim(); c++) // for all components
                            m_sd->mapper.markBoundary(it->ps.patch, bnd, c);
                    else
                        m_sd->mapper.markBoundary(it->ps.patch, bnd, cc);
=======
                    // match all DoFs to the first one of the side
                    if (cc==-1)
                        for (index_t c=0; c!= this->dim(); c++) // for all components
                            for ( index_t k=0; k<bnd.size()-1; ++k)
                                m_sd->mapper.matchDof( it->ps.patch, (bnd)(0,0),
                                                   it->ps.patch, (bnd)(k+1,0) , c);
                    else
                        for ( index_t k=0; k<bnd.size()-1; ++k)
                            m_sd->mapper.matchDof( it->ps.patch, (bnd)(0,0),
                                               it->ps.patch, (bnd)(k+1,0) , cc);
>>>>>>> 4da85934
                }
/*
                // Not always working bcs of boundaryOffset
                // Enfore Neumann weakly!!!

<<<<<<< HEAD
                for (typename gsBoundaryConditions<real_t>::const_iterator
                             it = bc.begin("Neumann"); it != bc.end("Neumann"); ++it) {
                    const index_t cc = it->unkComponent();

                    bnd = mapb->basis(it->ps.patch).boundaryOffset(it->ps.side(),1);
                    if (cc == -1)
                        for (index_t c = 0; c != this->dim(); c++) // for all components
                            m_sd->mapper.markBoundary(it->ps.patch, bnd, c);
                    else
                        m_sd->mapper.markBoundary(it->ps.patch, bnd, cc);
                }
*/
                // Clamped boundary condition (per DoF)
                gsMatrix<index_t> bnd1;
                for (typename gsBoundaryConditions<T>::const_iterator
                             it = bc.begin("Clamped"); it != bc.end("Clamped"); ++it) {
                    const index_t cc = it->unkComponent();

                    GISMO_ASSERT(static_cast<size_t>(it->ps.patch) < this->mapper().numPatches(),
                                 "Problem: a boundary condition is set on a patch id which does not exist.");

                    bnd = mapb->basis(it->ps.patch).boundaryOffset(it->ps.side(), 0);
                    bnd1 = mapb->basis(it->ps.patch).boundaryOffset(it->ps.side(), 1);

                    // Cast to tensor b-spline basis
                    if (mapb != NULL) // clamp adjacent dofs
                    {
                        if (!it->ps.parameter())
                            bnd.swap(bnd1);
                        if (cc == -1)
                            for (index_t c = 0; c != this->dim(); c++) // for all components
                                for (index_t k = 0; k < bnd.size(); ++k)
                                    m_sd->mapper.matchDof(it->ps.patch, (bnd)(k, 0),
                                                          it->ps.patch, (bnd1)(k, 0), c);
                        else
                            for (index_t k = 0; k < bnd.size(); ++k)
                                m_sd->mapper.matchDof(it->ps.patch, (bnd)(k, 0),
                                                      it->ps.patch, (bnd1)(k, 0), cc);
                    } else
                        gsWarn << "Unable to apply clamped condition.\n";
                }

                // COLLAPSED
                for (typename gsBoundaryConditions<T>::const_iterator
                             it = bc.begin("Collapsed"); it != bc.end("Collapsed"); ++it) {
                    const index_t cc = it->unkComponent();

                    GISMO_ASSERT(static_cast<size_t>(it->ps.patch) < this->mapper().numPatches(),
                                 "Problem: a boundary condition is set on a patch id which does not exist.");

                    bnd = mapb->basis(it->ps.patch).boundary(it->ps.side());

                    // Cast to tensor b-spline basis
                    if (mapb != NULL) // clamp adjacent dofs
                    {
                        // match all DoFs to the first one of the side
                        if (cc == -1)
                            for (index_t c = 0; c != this->dim(); c++) // for all components
                                for (index_t k = 0; k < bnd.size() - 1; ++k)
                                    m_sd->mapper.matchDof(it->ps.patch, (bnd)(0, 0),
                                                          it->ps.patch, (bnd)(k + 1, 0), c);
                        else
                            for (index_t k = 0; k < bnd.size() - 1; ++k)
                                m_sd->mapper.matchDof(it->ps.patch, (bnd)(0, 0),
                                                      it->ps.patch, (bnd)(k + 1, 0), cc);
                    }
                }

                // corners
                for (typename gsBoundaryConditions<T>::const_citerator
                             it = bc.cornerBegin(); it != bc.cornerEnd(); ++it) {
                    //assumes (unk == -1 || it->unknown == unk)
                    GISMO_ASSERT(static_cast<size_t>(it->patch) < mb->nBases(),
                                 "Problem: a corner boundary condition is set on a patch id which does not exist.");
                    m_sd->mapper.eliminateDof(mapb->basis(it->patch).functionAtCorner(it->corner), it->patch);
                }
            } else
            {
                GISMO_ASSERT(0 == bc.size(), "Problem: BCs are ignored.");
                m_sd->mapper.setIdentity(this->source().nPieces(), this->source().size());
            }

            m_sd->mapper.finalize();
        }
=======
            // corners
            for (typename gsBoundaryConditions<T>::const_citerator
                     it = bc.cornerBegin() ; it != bc.cornerEnd(); ++it )
            {
                //assumes (unk == -1 || it->unknown == unk)
                GISMO_ASSERT(static_cast<size_t>(it->patch) < mb->nBases(),
                             "Problem: a corner boundary condition is set on a patch id which does not exist.");
                m_sd->mapper.eliminateDof(mb->basis(it->patch).functionAtCorner(it->corner), it->patch);
            }

        }
        else if (const gsBasis<T> * b =
                 dynamic_cast<const gsBasis<T>*>(&this->source()) )
        {
            m_sd->mapper = gsDofMapper(*b,this->dim());
            gsMatrix<index_t> bnd;
            for (typename gsBoundaryConditions<T>::const_iterator
                     it = bc.begin("Dirichlet") ; it != bc.end("Dirichlet"); ++it )
            {
                GISMO_ASSERT( it->ps.patch == 0,
                              "Problem: a boundary condition is set on a patch id which does not exist.");

                bnd = b->boundary( it->ps.side() );
                const index_t cc = it->unkComponent();
                m_sd->mapper.markBoundary(0, bnd, cc);
            }

            m_sd->mapper = gsDofMapper(*b);
            for (typename gsBoundaryConditions<T>::const_iterator
                     it = bc.begin("Clamped") ; it != bc.end("Clamped"); ++it )
            {
                GISMO_ASSERT( it->ps.patch == 0,
                              "Problem: a boundary condition is set on a patch id which does not exist.");
                bnd = b->boundary( it->ps.side() );
                const index_t cc = it->unkComponent();
                m_sd->mapper.markBoundary(0, bnd, cc);
            }

            m_sd->mapper = gsDofMapper(*b);
            for (typename gsBoundaryConditions<T>::const_iterator
                     it = bc.begin("Collapsed") ; it != bc.end("Collapsed"); ++it )
            {
                GISMO_ASSERT( it->ps.patch == 0,
                              "Problem: a boundary condition is set on a patch id which does not exist.");

                bnd = b->boundary( it->ps.side() );
                const index_t cc = it->unkComponent();
                m_sd->mapper.markBoundary(0, bnd, cc);
            }
        }
        else if (const gsMappedBasis<2,T> * mapb =
            dynamic_cast<const gsMappedBasis<2,T>*>(&this->source()) )
        {
            m_sd->mapper.setIdentity(mapb->nPatches(), mapb->size() , this->dim());
            gsMatrix<index_t> bnd;
            for (typename gsBoundaryConditions<T>::const_iterator
                     it = bc.begin("Dirichlet") ; it != bc.end("Dirichlet"); ++it )
            {
                const index_t cc = it->unkComponent();
                GISMO_ASSERT(static_cast<size_t>(it->ps.patch) < this->mapper().numPatches(),
                             "Problem: a boundary condition is set on a patch id which does not exist.");

                bnd = mapb->basis(it->ps.patch).boundary( it->ps.side() );
                if (cc==-1)
                    for (index_t c=0; c!= this->dim(); c++) // for all components
                        m_sd->mapper.markBoundary(it->ps.patch, bnd, c);
                else
                    m_sd->mapper.markBoundary(it->ps.patch, bnd, cc);
            }
        }

        else
        {
            GISMO_ASSERT( 0 == bc.size(), "Problem: BCs are ignored.");
            m_sd->mapper.setIdentity(this->source().nPieces(),
                                     this->source().size(), this->dim());
        }

        m_sd->mapper.finalize();
>>>>>>> 4da85934

        // Compute Dirichlet node values
        gsDirichletValues(bc, dir_values, *this);

        // corner values (overrides edge BCs)
        gsMatrix<T> & fixedDofs = const_cast<gsMatrix<T> &>(m_sd->fixedDofs);
        for ( typename gsBoundaryConditions<T>::const_citerator
                  it = bc.cornerBegin(); it != bc.cornerEnd(); ++it )
        {
            GISMO_ASSERT(nullptr!=mb, "Assumes a multibasis at this point");
            const int i  = mb->basis(it->patch).functionAtCorner(it->corner);
            const int ii = m_sd->mapper.bindex( i , it->patch, 0 );//component=0 for now! Todo.
            fixedDofs.at(ii) = it->value;
        }
    }

protected:
    friend class gismo::gsExprHelper<Scalar>;
    friend class symbol_expr<gsFeSpace>;
    explicit gsFeSpace(index_t _d = 1) : Base(_d), m_sd(nullptr) { }
};


/*
  Expression representing a function given by a vector of
  coefficients in a gsFeSpace.

  Typically it used for accessing the solution of a boundary-value
  problem.
*/
template<class T>
class gsFeSolution : public _expr<gsFeSolution<T> >
{
protected:
    const gsFeSpace<T> _u;
    gsMatrix<T> * _Sv; ///< Pointer to a coefficient vector
    bool m_isAcross; ///< true when this expression is evaluated across an interface

public:
    typedef T Scalar;
    enum {Space = 0, ScalarValued= 0, ColBlocks= 0};

    bool isAcross() const { return m_isAcross; }

    gsFeSolution right() const
    {
        gsFeSolution ac(*this);
        ac.m_isAcross = true;
        return ac;
    }

    gsFeSolution left() const { return gsFeSolution(*this); }

    explicit gsFeSolution(const gsFeSpace<T> & u) : _u(u), _Sv(NULL) { }

    gsFeSolution(const gsFeSpace<T> & u, gsMatrix<T> & Sv) : _u(u), _Sv(&Sv) { }

    const gsFeSpace<T> & space() const {return _u;};

    mutable gsMatrix<T> res;
    const gsMatrix<T> & eval(index_t k) const
    {
        GISMO_ASSERT(1==_u.data().actives.cols(), "Single actives expected");

        res.setZero(_u.dim(), 1);
        const gsDofMapper & map = _u.mapper();
        GISMO_ASSERT(_Sv->size()==map.freeSize(), "The solution vector has wrong dimensions: "<<_Sv->size()<<" != "<<map.freeSize());

        for (index_t c = 0; c!=_u.dim(); c++) // for all components
        {
            for (index_t i = 0; i!=_u.data().actives.size(); ++i)
            {
                const index_t ii = map.index(_u.data().actives.at(i), _u.data().patchId, c);
                if ( map.is_free_index(ii) ) // DoF value is in the solVector
                    res.at(c) += _Sv->at(ii) * _u.data().values[0](i,k);
                else
                    res.at(c) += _u.data().values[0](i,k) *
                        _u.fixedPart().at( map.global_to_bindex(ii) );
            }
        }
        return res;
    }

    //template<class U>
    //linearComb(U & ie){ sum up ie[_u] times the _Sv  }
    // ie.eval(k), _u.data().actives(), fixedPart() - see lapl_expr
    
    index_t rows() const {return _u.dim(); }

    static index_t cols() {return 1; }

    void parse(gsExprHelper<Scalar> & evList) const
    {
        evList.add(_u);
        _u.data().flags |= NEED_VALUE | NEED_ACTIVE;
    }

    void print(std::ostream &os) const { os << "s"; }

public:
    index_t dim() const { return _u.dim();}

    index_t parDim() const
    { return _u.source().domainDim(); }

    gsDofMapper & mapper() {return _u.mapper();}
    const gsDofMapper & mapper() const {return _u.mapper();}

    inline const gsMatrix<T> & fixedPart() const {return _u.fixedPart();}
    gsMatrix<T> & fixedPart() {return _u.fixedPart();}

    gsFuncData<T> & data() {return *_u.data();}
    const gsFuncData<T> & data() const {return _u.data();}

    void setSolutionVector(gsMatrix<T>& solVector)
    { _Sv = & solVector; }

    const gsMatrix<T> & coefs() const { return *_Sv; }
    //gsMatrix<T> & coefs() { return *_Sv; } // wd4702 ?

    /// Extract the coefficients of piece \a p
    void extract(gsMatrix<T> & result, const index_t p = 0) const
    { _u.getCoeffs(*_Sv, result, p); }

    /// Extracts ALL the coefficients in a solution vector; including
    /// coupled and boundary DoFs
    void extractFull(gsMatrix<T> & result) const
    {
<<<<<<< HEAD
        index_t offset;
=======
        index_t offset, ii, bi;
        result.resize(_u.mapper().mapSize(),1);
        for (index_t c=0; c!=_u.dim(); c++)
            for (size_t j=0; j!=_u.mapper().numPatches(); j++)
                for (size_t i=0; i!=_u.mapper().patchSize(j); i++) // loop over all DoFs (free and eliminated)
                {
                    offset = _u.mapper().offset(j);
>>>>>>> 4da85934

        const index_t dim = _u.dim();

        size_t totalSz = 0;
        for (index_t c = 0; c!=dim; c++) // for all components
            totalSz += _u.mapper().totalSize(c);

        //result.resize(_u.mapper().size(), 1); // (!)
        result.resize(totalSz, 1); // (!)
        for (size_t p=0; p!=_u.mapper().numPatches(); ++p)
        {
            offset = _u.mapper().offset(p);
            // Reconstruct solution coefficients on patch p

            for (index_t c = 0; c!=dim; c++) // for all components
            {
                const index_t sz  = _u.mapper().patchSize(p,c);

                // loop over all basis functions (even the eliminated ones)
                for (index_t i = 0; i < sz; ++i)
                {
                    //gsDebugVar(i);
                    const int ii = _u.mapper().index(i, p, c);
                    //gsDebugVar(ii);
                    if ( _u.mapper().is_free_index(ii) ) // DoF value is in the solVector
                    {
                        result(i+offset,0) = _Sv->at(ii);
                    }
                    else // eliminated DoF: fill with Dirichlet data
                        result(i+offset,0) =  _u.fixedPart().at( _u.mapper().global_to_bindex(ii) );
                }
                offset += sz;
            }
        }
    }

    /// Extract this variable as a multipatch object
    void extract(gsMultiPatch<T> & result) const
    {
        result.clear();

        if( const gsMultiBasis<T>* basis = dynamic_cast<const gsMultiBasis<T>* >(&_u.source()) )
            for (size_t i = 0; i != basis->nBases(); ++i)
            {
                memory::unique_ptr<gsGeometry<T> > p(this->extractPiece(i));
                result.addPatch(*p);
            }
    }

    /// Extract the piece \a p as a gsGeometry pointer
    memory::unique_ptr<gsGeometry<T> > extractPiece(const index_t p) const
    {
        if ( const gsBasis<T> * b = dynamic_cast<const gsBasis<T>*>(&_u.source().piece(p)) )
        {
            gsMatrix<T> cf;
            extract(cf, p);
            return b->makeGeometry(give(cf));
        }
        GISMO_ERROR("gsFeSolution: Extraction error");
    }

    // insert g-coefficients to the solution vector
    void insert(const gsGeometry<T> & g, const index_t p = 0) const
    {
        const index_t dim = _u.dim();
        const gsMatrix<T> & cf = g.coefs();
        gsMatrix<T> & sol = *_Sv;
        //gsMatrix<T> & fixedPart = _u.fixedPart();
        const gsDofMapper & mapper = _u.mapper();
        for (index_t c = 0; c!=_u.dim(); c++) // for all components
        {
            for (index_t i = 0; i != cf.rows(); ++i)
            {
                const index_t ii = mapper.index(i, p, c);
                if ( mapper.is_free_index(ii) ) // DoF value is in the solVector
                    sol.at(ii) = cf(i, c);
                /*
                  else
                  {
                    fixedPart.row(m_sd->mapper.global_to_bindex(ii)) = cf.row(i);
                  }
                */
            }
        }
    }
};

/*
  Expression for the transpose of an expression
*/
template<class E>
//class tr_expr<E,false>  : public _expr<tr_expr<E,false> >
class tr_expr : public _expr<tr_expr<E> >
{
    typename E::Nested_t _u;

public:

    typedef typename E::Scalar Scalar;

    tr_expr(_expr<E> const& u)
    : _u(u) { }

public:
    enum {ColBlocks = E::ColBlocks, ScalarValued=E::ScalarValued};
    enum {Space = (E::Space==0?0:(E::Space==1?2:1))};

    mutable Temporary_t res;
    const Temporary_t & eval(const index_t k) const
    {
        //return _u.eval(k).transpose();
        if (E::ColBlocks)
        {
            res = _u.eval(k).blockTranspose( _u.cardinality() ); return res;
            //return _u.eval(k).blockTranspose(_u.cols()/_u.rows());
        }
        else
        {
            res = _u.eval(k).transpose(); return res;
            //return _u.eval(k).blockTranspose(1); // buggy ?
        }
    }

    index_t rows() const { return _u.cols(); }

    index_t cols() const { return _u.rows(); }

    void parse(gsExprHelper<Scalar> & evList) const
    { _u.parse(evList); }

    const gsFeSpace<Scalar> & rowVar() const { return _u.colVar(); }
    const gsFeSpace<Scalar> & colVar() const { return _u.rowVar(); }

    index_t cardinality_impl() const { return _u.cardinality_impl(); }

    void print(std::ostream &os) const { os<<"("; _u.print(os); os <<")'"; }
private:
/*
  template<class U> EIGEN_STRONG_INLINE MatExprType
  eval_impl(const U k, typename util::enable_if<1==ColBlocks,U>::type* = nullptr)
  { return _u.eval(k).blockTranspose(_u.cols()/_u.rows()); }

  template<class U> EIGEN_STRONG_INLINE MatExprType
  eval_impl(const U k, typename util::enable_if<0==ColBlocks,U>::type* = nullptr)
  { return _u.eval(k).transpose(); }
*/
};

/*
  Expression to make an expression colblocks
*/
template<class E>
class cb_expr : public _expr<cb_expr<E> >
{
    typename E::Nested_t _u;

public:

    typedef typename E::Scalar Scalar;

    cb_expr(_expr<E> const& u)
    : _u(u) { }

public:
    enum {ColBlocks = 1, ScalarValued=E::ScalarValued};
    enum {Space = E::Space};

    mutable gsMatrix<Scalar> ev, res;

    const gsMatrix<Scalar> & eval(const index_t k) const
    {
        //return _u.eval(k).transpose();
        // /*
        ev = _u.eval(k);
        if (E::ColBlocks)
        {
            return res;
        }
        else
        {
            res = _u.eval(k);

            GISMO_ASSERT(res.rows() % _u.rows() == 0 && res.cols() % _u.cols() == 0,"Result is not a multiple of the space dimensions?");

            index_t cardinality;
            if ( (cardinality = res.rows() / _u.rows()) >= 1 && res.cols() / _u.cols() == 1 ) // stored in rows
            {
                res.resize(_u.rows(), cardinality * _u.cols());
                for (index_t r = 0; r!=cardinality; r++)
                    res.block(0 , r * _u.cols(), _u.rows(), _u.cols()) = ev.block( r * _u.rows(), 0, _u.rows(), _u.cols() );
            }
            else if ( (cardinality = res.rows() / _u.rows()) == 1 && res.cols() / _u.cols() >= 1 ) // stored in cols ----->>>> This is already colBlocks???
            {
                res.resize(_u.rows(), cardinality * _u.cols());
                for (index_t r = 0; r!=cardinality; r++)
                    res.block(0 , r * _u.cols(), _u.rows(), _u.cols()) = ev.block( 0, r * _u.cols(), _u.rows(), _u.cols() );
            }
        }
        return res;
    }

    index_t rows() const { return _u.rows(); }

    index_t cols() const { return _u.cols(); }

    void parse(gsExprHelper<Scalar> & evList) const
    { _u.parse(evList); }

    const gsFeSpace<Scalar> & rowVar() const { return _u.rowVar(); }
    const gsFeSpace<Scalar> & colVar() const { return _u.colVar(); }

    index_t cardinality_impl() const
    {
        res = _u.eval(0);
        index_t cardinality;
        if ( res.rows() / _u.rows() >= 1 && res.cols() / _u.cols() == 1 ) // stored in rows
            cardinality = res.rows() / _u.rows();
        else if ( res.rows() / _u.rows() == 1 && res.cols() / _u.cols() >= 1 )
            cardinality = res.cols() / _u.cols();
        else
            GISMO_ERROR("Cardinality for cb_expr cannot be determined.");

        return cardinality;
    }

    void print(std::ostream &os) const { os<<"{"; _u.print(os); os <<"}"; }
};


/*
  Expression for an evaluation of the (sub-)expression in temporary memory
*/
template<class E>
class temp_expr : public _expr<temp_expr<E> >
{
    typename E::Nested_t _u;
    typedef typename E::Scalar Scalar;
    mutable gsMatrix<Scalar> tmp;

public:
    temp_expr(_expr<E> const& u)
    : _u(u) { }

public:
    enum {Space = E::Space, ScalarValued = E::ScalarValued,
        ColBlocks = E::ColBlocks};

    // template<bool S  = ColBlocks>
    // typename util::enable_if<S,MatExprType>::type
    const gsMatrix<Scalar> & eval(const index_t k) const
    {
        tmp = _u.eval(k);
        return tmp;
    }

    index_t rows() const { return _u.rows(); }
    index_t cols() const { return _u.cols(); }
    void parse(gsExprHelper<Scalar> & evList) const { _u.parse(evList); }
    const gsFeSpace<Scalar> & rowVar() const { return _u.rowVar(); }
    const gsFeSpace<Scalar> & colVar() const { return _u.colVar(); }

    void print(std::ostream &os) const { _u.print(os); }
};

/*
  Expression for the trace of a (matrix) expression
*/
template<class E>
class trace_expr  : public _expr<trace_expr<E> >
{
public:
    typedef typename E::Scalar Scalar;
    enum {ScalarValued = 0, Space = E::Space, ColBlocks= E::ColBlocks};

private:
    typename E::Nested_t _u;
    mutable gsMatrix<Scalar> res;

public:
    trace_expr(_expr<E> const& u) : _u(u)
    {
        // gcc 4.8.4: invalid read due to _u.rows() using gsFuncData
        //GISMO_ASSERT(0== _u.cols()%_u.rows(), "Expecting square-block expression, got " << _u.rows() <<" x "<< _u.cols() );
    }

    // choose if ColBlocks
    const gsMatrix<Scalar> & eval(const index_t k) const
    {
        auto tmp = _u.eval(k);
        const index_t cb = _u.rows();
        const index_t r  = _u.cardinality();
        res.resize(r, 1);
        for (index_t i = 0; i!=r; ++i)
            res(i,0) = tmp.middleCols(i*cb,cb).trace();
        return res;
    }

    // choose if !ColBlocks
    //todo: Scalar eval(const index_t k) const

    index_t rows() const { return _u.cols() / _u.rows(); }
    index_t cols() const { return 1; }

    void parse(gsExprHelper<Scalar> & evList) const
    { _u.parse(evList); }

    const gsFeSpace<Scalar> & rowVar() const { return _u.rowVar(); }
    const gsFeSpace<Scalar> & colVar() const { return _u.colVar(); }

    void print(std::ostream &os) const { os << "trace("; _u.print(os); os<<")"; }
};

/*
  Expression for the adjugate of a (matrix) expression
*/
template<class E>
class adjugate_expr  : public _expr<adjugate_expr<E> >
{
public:
    typedef typename E::Scalar Scalar;
    enum {ScalarValued = 0, ColBlocks = E::ColBlocks};
    enum {Space = E::Space};
private:
    typename E::Nested_t _u;
    mutable gsMatrix<Scalar> res;

public:
    adjugate_expr(_expr<E> const& u) : _u(u)
    {
        // gcc 4.8.4: invalid read due to _u.rows() using gsFuncData
        //GISMO_ASSERT(0== _u.cols()%_u.rows(), "Expecting square-block expression, got " << _u.rows() <<" x "<< _u.cols() );
    }

    // choose if ColBlocks
    const gsMatrix<Scalar> & eval(const index_t k) const
    {
        auto tmp = _u.eval(k);
        const index_t cb = _u.rows();
        const index_t r  = _u.cols() / cb;
        res.resize(_u.rows(),_u.cols());
        for (index_t i = 0; i!=r; ++i){
            res.middleCols(i*cb,cb) = tmp.middleCols(i*cb,cb).adjugate();
        }
        return res;
    }

    // choose if !ColBlocks
    //todo: Scalar eval(const index_t k) const

    index_t rows() const { return _u.rows(); }
    index_t cols() const { return _u.cols(); }

    void parse(gsExprHelper<Scalar> & evList) const
    { _u.parse(evList); }

    const gsFeSpace<Scalar> & rowVar() const { return _u.rowVar(); }
    const gsFeSpace<Scalar> & colVar() const { return _u.colVar(); }

    void print(std::ostream &os) const { os << "adj("; _u.print(os); os<<")"; }
};

template<class E>
class reshape_expr  : public _expr<reshape_expr<E> >
{
public:
    typedef typename E::Scalar Scalar;
    enum {ScalarValued = 0, ColBlocks = E::ColBlocks};
    enum {Space = E::Space};
private:
    typename E::Nested_t _u;
    index_t _n, _m;
    mutable gsMatrix<Scalar> tmp;

public:

    //the reshaping is done column-wise
    reshape_expr(_expr<E> const& u, index_t n, index_t m) : _u(u), _n(n), _m(m)
    {
        //GISMO_ASSERT( _u.rows()*_u.cols() == _n*_m, "Wrong dimension"); //
    }

    const gsAsConstMatrix<Scalar> eval(const index_t k) const
    {
        // Note: this assertion would fail in the constructor!
        GISMO_ASSERT( _u.rows()*_u.cols() == _n*_m, "Wrong dimension "
                      << _u.rows() << " x "<<_u.cols() << "!=" << _n << " * "<< _m );
        tmp = _u.eval(k);
        return gsAsConstMatrix<Scalar>(tmp.data(),_n,_m);
    }

    index_t rows() const { return _n; }
    index_t cols() const { return _m; }

    void parse(gsExprHelper<Scalar> & evList) const
    { _u.parse(evList); }

    const gsFeSpace<Scalar> & rowVar() const { return _u.rowVar(); }
    const gsFeSpace<Scalar> & colVar() const { return _u.colVar(); }

    void print(std::ostream &os) const { os << "reshape("; _u.print(os); os<<","<<_n<<","<<_m<<")"; }
};

/// Reshape an expression
template <typename E> EIGEN_STRONG_INLINE
reshape_expr<E> const reshape(E const & u, index_t n, index_t m)
{ return reshape_expr<E>(u, n, m); }

template<class E>
class replicate_expr  : public _expr<replicate_expr<E> >
{
public:
    typedef typename E::Scalar Scalar;
    enum {ScalarValued = 0, Space = E::Space, ColBlocks= E::ColBlocks};
private:
    typename E::Nested_t _u;
    index_t _n, _m;
    mutable gsMatrix<Scalar> tmp;

public:

    //the replicate is done nxm times
    replicate_expr(_expr<E> const& u, index_t n, index_t m) : _u(u), _n(n), _m(m)
    {
    }

    auto eval(const index_t k) const -> decltype(tmp.replicate(_n,_m))
    {
        tmp = _u.eval(k);
        return tmp.replicate(_n,_m);
    }

    index_t rows() const { return _n*_u.rows(); }
    index_t cols() const { return _m*_u.cols(); }

    void parse(gsExprHelper<Scalar> & evList) const
    { _u.parse(evList); }

    const gsFeSpace<Scalar> & rowVar() const { return _u.rowVar(); }
    const gsFeSpace<Scalar> & colVar() const { return _u.colVar(); }
    index_t cardinality_impl() const { return _u.cardinality_impl(); }

    void print(std::ostream &os) const { os << "replicate("; _u.print(os); os<<","<<_n<<","<<_m<<")"; }
};

/// Replicate an expression
template <typename E> EIGEN_STRONG_INLINE
replicate_expr<E> const replicate(E const & u, index_t n, index_t m = 1)
{ return replicate_expr<E>(u, n, m); }

/**
   Transforms a matrix expression into a vector expression by computing the vector
   [ a b c+d]^T
   for each matrix block
   [ a d ]
   [ c b ]
*/
template<class E>
class flat_expr  : public _expr<flat_expr<E> >
{
public:
    typedef typename E::Scalar Scalar;
    enum {ScalarValued = 0, Space = E::Space, ColBlocks= 0}; // to do: ColBlocks
 private:
    typename E::Nested_t _u;
    mutable gsMatrix<Scalar> tmp;

public:

    flat_expr(_expr<E> const& u) : _u(u)
    {
        //GISMO_ASSERT( _u.rows()*_u.cols() == _n*_m, "Wrong dimension"); //
    }

    const gsMatrix<Scalar> & eval(const index_t k) const
    {
        tmp = _u.eval(k);
        const index_t numActives = _u.cardinality();

        for (index_t i = 0; i<numActives; ++i)
        {
            tmp(0,2*i+1) += tmp(1,2*i);
            std::swap(tmp(1,2*i), tmp(1,2*i+1));
        }

        tmp.resize(4,numActives);
        tmp.conservativeResize(3,numActives);

        if ( 1==Space )
            tmp.transposeInPlace();
        else if (2!=Space) // if not colSpan and not rowSpan
            tmp.transposeInPlace();

        return tmp;
    }

    index_t rows() const { return 1; }
    index_t cols() const { return 3; }

    void parse(gsExprHelper<Scalar> & evList) const
    { _u.parse(evList); }

    const gsFeSpace<Scalar> & rowVar() const { return _u.rowVar(); }
    const gsFeSpace<Scalar> & colVar() const { return _u.colVar(); }
    index_t cardinality_impl() const { return _u.cardinality_impl(); }

    void print(std::ostream &os) const { os << "flat("; _u.print(os); os<<")"; }
};

/// Make a matrix 2x2 expression "flat"
template <typename E> EIGEN_STRONG_INLINE
flat_expr<E> const flat(E const & u)
{ return flat_expr<E>(u); }


/*
  Expression for the diagonal(s) of a (matrix) expression

  template<class E>
  class diag_expr  : public _expr<diag_expr<E> >
  {
  public:
  typedef typename E::Scalar Scalar;
  enum {ScalarValued = 0};
  private:
  typename E::Nested_t _u;
  mutable gsMatrix<Scalar> res;

  public:
  diag_expr(_expr<E> const& u) : _u(u)
  { GISMO_ASSERT(0== _u.cols()%_u.rows(), "Expecting square-block expression, got "
  << _u.rows() <<" x "<< _u.cols() ); }

  // choose if ColBlocks
  const gsMatrix<Scalar> & eval(const index_t k) const
  {
  // Assume mat ??
  MatExprType tmp = _u.eval(k);
  const index_t cb = _u.rows();
  const index_t r  = _u.cols() / cb;
  res.resize(r, cb);
  for (index_t i = 0; i!=r; ++i)
  res.row(i) = tmp.middleCols(i*cb,cb).diagonal();
  return res;
  }

  // choose if !ColBlocks
  //todo: Scalar eval(const index_t k) const

  index_t rows() const { return _u.cols() / _u.rows(); }
  index_t cols() const { return 1; }

  void parse(gsExprHelper<Scalar> & evList) const
  { _u.parse(evList); }

  const gsFeSpace<Scalar> & rowVar() const { return _u.rowVar(); }
  const gsFeSpace<Scalar> & colVar() const { return _u.colVar(); }


  void print(std::ostream &os) const { os << "trace("; _u.print(os); os<<")"; }
  };
*/

#define GISMO_EXPR_VECTOR_EXPRESSION(name, mname, isSv)                 \
    template<class E> class name##_##expr  : public _expr<name##_##expr<E> > { \
        typename E::Nested_t _u;                                        \
    public:                                                             \
    typedef typename E::Scalar Scalar;                                  \
    enum {Space= E::Space, ScalarValued= isSv, ColBlocks= E::ColBlocks};\
    name##_##expr(_expr<E> const& u) : _u(u) { }                        \
    mutable Temporary_t tmp;                                            \
    const Temporary_t & eval(const index_t k) const {                   \
    tmp = _u.eval(k).mname(); return tmp; }                             \
    index_t rows() const { return isSv ? 0 : _u.rows(); }               \
    index_t cols() const { return isSv ? 0 : _u.cols(); }               \
    void parse(gsExprHelper<Scalar> & evList) const { _u.parse(evList); } \
    const gsFeSpace<Scalar> & rowVar() const {return gsNullExpr<Scalar>::get();} \
    const gsFeSpace<Scalar> & colVar() const {return gsNullExpr<Scalar>::get();} \
    void print(std::ostream &os) const                                  \
        { os << #name <<"("; _u.print(os); os <<")"; }                  \
    };

/// Eucledian Norm
GISMO_EXPR_VECTOR_EXPRESSION(norm,norm,1);
/// Squared Eucledian Norm
GISMO_EXPR_VECTOR_EXPRESSION(sqNorm,squaredNorm,1);
/// Normalization of a vector to unit measure
GISMO_EXPR_VECTOR_EXPRESSION(normalized,normalized,0); // (!) mem.
/// Inverse of a matrix expression
GISMO_EXPR_VECTOR_EXPRESSION(inv,cramerInverse,0);
// GISMO_EXPR_VECTOR_EXPRESSION(cwSqr,array().square,0)
// GISMO_EXPR_VECTOR_EXPRESSION(sum,array().sum,1)
// GISMO_EXPR_VECTOR_EXPRESSION(sqrt,array().sqrt,0)
//GISMO_EXPR_VECTOR_EXPRESSION(abs,array().abs,0)

//Determinant
GISMO_EXPR_VECTOR_EXPRESSION(det,determinant,1);

//GISMO_EXPR_VECTOR_EXPRESSION(replicate,replicate,0);

#undef GISMO_EXPR_VECTOR_EXPRESSION

/**
   Expression for turning a vector into a diagonal matrix
*/
<<<<<<< HEAD
template<class E>
class asdiag_expr : public _expr<asdiag_expr<E> >
{
public:
    typedef typename E::Scalar Scalar;
private:
    typename E::Nested_t _u;
    mutable gsMatrix<Scalar> res;

public:
    enum{Space = E::Space, ScalarValued= 0, ColBlocks= E::ColBlocks};

    asdiag_expr(_expr<E> const& u) : _u(u) { }

public:

    const gsMatrix<Scalar> & eval(const index_t k) const
    {
        auto m = _u.eval(k);
        const index_t r = m.rows();
        const index_t c = m.cols();
        res.resize(r,r*c);
        for (index_t i = 0; i!=c; ++i)
            res.middleCols(i*r,r) = m.col(i).asDiagonal();
        return res;
    }

    const gsFeSpace<Scalar> & rowVar() const { return _u.rowVar(); }
    const gsFeSpace<Scalar> & colVar() const { return _u.colVar(); }

    index_t cardinality_impl() const { return _u.cardinality_impl(); }

    index_t rows() const { return _u.rows(); }
    index_t cols() const { return _u.rows() * _u.cols(); }
    void parse(gsExprHelper<Scalar> & evList) const
    { _u.parse(evList); }

    void print(std::ostream &os) const { os << "diag("; _u.print(os); os <<")";}
};

=======
>>>>>>> 4da85934
template<class E>
class asdiag_expr : public _expr<asdiag_expr<E> >
{
public:
    typedef typename E::Scalar Scalar;
<<<<<<< HEAD
    enum {ScalarValued = 0, Space = E::Space, ColBlocks = E::ColBlocks};
=======
>>>>>>> 4da85934
private:
    typename E::Nested_t _u;
    mutable gsMatrix<Scalar> res;

public:
    enum{Space = E::Space, ScalarValued= 0, ColBlocks= E::ColBlocks};

    asdiag_expr(_expr<E> const& u) : _u(u) { }

public:

    const gsMatrix<Scalar> & eval(const index_t k) const
    {
        auto m = _u.eval(k);
        const index_t r = m.rows();
        const index_t c = m.cols();
        res.resize(r,r*c);
        for (index_t i = 0; i!=c; ++i)
            res.middleCols(i*r,r) = m.col(i).asDiagonal();
        return res;
    }

<<<<<<< HEAD
    index_t rows() const { return _u.rows(); }
    index_t cols() const { return 1; }
    void setFlag() const { _u.setFlag(); }

    void parse(gsExprHelper<Scalar> & evList) const
    { _u.parse(evList); }

=======
>>>>>>> 4da85934
    const gsFeSpace<Scalar> & rowVar() const { return _u.rowVar(); }
    const gsFeSpace<Scalar> & colVar() const { return _u.colVar(); }

    index_t cardinality_impl() const { return _u.cardinality_impl(); }

<<<<<<< HEAD
    void print(std::ostream &os) const { os << "rowsum("; _u.print(os); os<<")"; }
=======
    index_t rows() const { return _u.rows(); }
    index_t cols() const { return _u.rows() * _u.cols(); }
    void parse(gsExprHelper<Scalar> & evList) const
    { _u.parse(evList); }

    void print(std::ostream &os) const { os << "diag("; _u.print(os); os <<")";}
>>>>>>> 4da85934
};

template<class E>
class rowsum_expr  : public _expr<rowsum_expr<E> >
{
public:
    typedef typename E::Scalar Scalar;
    enum {ScalarValued = 0, Space = E::Space, ColBlocks = E::ColBlocks};
private:
    typename E::Nested_t _u;
    mutable gsMatrix<Scalar> tmp;

public:

    rowsum_expr(_expr<E> const& u) : _u(u)
    {
        //GISMO_ASSERT( _u.rows()*_u.cols() == _n*_m, "Wrong dimension"); //
    }

    const gsMatrix<Scalar> & eval(const index_t k) const
    {
        tmp = _u.eval(k).rowwise().sum();
        return tmp;
    }

    index_t rows() const { return _u.rows(); }
    index_t cols() const { return 1; }
    void setFlag() const { _u.setFlag(); }

    void parse(gsExprHelper<Scalar> & evList) const
    { _u.parse(evList); }

    const gsFeSpace<Scalar> & rowVar() const { return _u.rowVar(); }
    const gsFeSpace<Scalar> & colVar() const { return _u.colVar(); }
    index_t cardinality_impl() const { return _u.cardinality_impl(); }

<<<<<<< HEAD
    void print(std::ostream &os) const { os << "colsum("; _u.print(os); os<<")"; }
};

/**
   Expression for the identity matrix
*/
class idMat_expr : public _expr<idMat_expr >
{
public:
    typedef real_t Scalar;
    enum {Space = 0, ScalarValued = 0, ColBlocks = 0};
private:
    index_t _dim;

public:
=======
    void print(std::ostream &os) const { os << "rowsum("; _u.print(os); os<<")"; }
};

template<class E>
class colsum_expr  : public _expr<colsum_expr<E> >
{
public:
    typedef typename E::Scalar Scalar;
    enum {ScalarValued = 0, Space = E::Space, ColBlocks = E::ColBlocks};
private:
    typename E::Nested_t _u;
    mutable gsMatrix<Scalar> tmp;

public:

    colsum_expr(_expr<E> const& u) : _u(u)
    {
        //GISMO_ASSERT( _u.rows()*_u.cols() == _n*_m, "Wrong dimension"); //
    }

    const gsMatrix<Scalar> & eval(const index_t k) const
    {
        tmp = _u.eval(k).colwise().sum();
        return tmp;
    }

    index_t rows() const { return _u.rows(); }
    index_t cols() const { return 1; }
    void setFlag() const { _u.setFlag(); }

    void parse(gsExprHelper<Scalar> & evList) const
    { _u.parse(evList); }

    const gsFeSpace<Scalar> & rowVar() const { return _u.rowVar(); }
    const gsFeSpace<Scalar> & colVar() const { return _u.colVar(); }
    index_t cardinality_impl() const { return _u.cardinality_impl(); }

    void print(std::ostream &os) const { os << "colsum("; _u.print(os); os<<")"; }
};

/**
   Expression for the identity matrix
*/
class idMat_expr : public _expr<idMat_expr >
{
public:
    typedef real_t Scalar;
    enum {Space = 0, ScalarValued = 0, ColBlocks = 0};
private:
    index_t _dim;

public:
>>>>>>> 4da85934
    idMat_expr(const index_t dim) : _dim(dim) { }

public:

    gsMatrix<Scalar>::IdentityReturnType eval(const index_t) const
    {
        return gsMatrix<Scalar>::Identity(_dim,_dim);
    }

    index_t rows() const { return _dim; }
    index_t cols() const { return  _dim; }
    void parse(gsExprHelper<Scalar> & ) const {  }

    const gsFeSpace<Scalar> & rowVar() const {return gsNullExpr<Scalar>::get();}
    const gsFeSpace<Scalar> & colVar() const {return gsNullExpr<Scalar>::get();}

    void print(std::ostream &os) const { os << "id("<<_dim <<")";}
};

/**
   Expression for the sign of another expression
*/
template<class E>
class sign_expr : public _expr<sign_expr<E> >
{
    typename E::Nested_t _u;
public:
    typedef typename E::Scalar Scalar;
    enum {ScalarValued = 1, Space = E::Space, ColBlocks= 0};

    sign_expr(_expr<E> const& u) : _u(u) { }

    Scalar eval(const index_t k) const
    {
        const Scalar v = _u.val().eval(k);
        return ( v>0 ? 1 : ( v<0 ? -1 : 0 ) );
    }

    static index_t rows() { return 0; }
    static index_t cols() { return 0; }

    void parse(gsExprHelper<Scalar> & el) const
    { _u.parse(el); }

    static bool isScalar() { return true; }

    const gsFeSpace<Scalar> & rowVar() const {return gsNullExpr<Scalar>::get();}
    const gsFeSpace<Scalar> & colVar() const {return gsNullExpr<Scalar>::get();}

    void print(std::ostream &os) const { os<<"sgn("; _u.print(os); os <<")"; }
};


template<class E>
class pow_expr : public _expr<pow_expr<E> >
{
    typename E::Nested_t _u;

public:
    typedef typename E::Scalar Scalar;
    enum {ScalarValued = 1, Space = E::Space, ColBlocks= E::ColBlocks};

    Scalar _q;// power

    pow_expr(_expr<E> const& u, Scalar q) : _u(u), _q(q) { }

    Scalar eval(const index_t k) const
    {
        const Scalar v = _u.val().eval(k);
        return math::pow(v,_q);
    }

    static index_t rows() { return 0; }
    static index_t cols() { return 0; }

    void parse(gsExprHelper<Scalar> & el) const
    { _u.parse(el); }

    static bool isScalar() { return true; }

    const gsFeSpace<Scalar> & rowVar() const {return gsNullExpr<Scalar>::get();}
    const gsFeSpace<Scalar> & colVar() const {return gsNullExpr<Scalar>::get();}

    void print(std::ostream &os) const { os<<"pow("; _u.print(os); os <<")"; }
};

// Call as pow(a,b)
template<class E>
pow_expr<E> pow(_expr<E> const& u, real_t q) { return pow_expr<E>(u,q); }


/**
   computes outer products of a matrix by a space of dimension > 1
   [Jg Jg Jg] * Jb ..
   (d x d^2)  * (d^2 x N*d)  --> (d x N*d)
*/
template <typename E1, typename E2>
class matrix_by_space_expr  : public _expr<matrix_by_space_expr<E1,E2> >
{
public:
    typedef typename E1::Scalar Scalar;
    enum {ScalarValued = 0, ColBlocks = 1};
    enum {Space = E2::Space};

private:
    typename E1::Nested_t _u;
    typename E2::Nested_t _v;
    mutable gsMatrix<Scalar> res;

public:
    matrix_by_space_expr(E1 const& u, E2 const& v) : _u(u), _v(v) { }


    // choose if ColBlocks
    const gsMatrix<Scalar> & eval(const index_t k) const
    {
        const index_t r   = _u.rows();
        const index_t N  = _v.cols() / (r*r);

        const auto uEv  = _u.eval(k);
        const auto vEv  = _v.eval(k);

        res.resize(r, N*r*r);
        // gsDebugVar(res.cols());
        for (index_t s = 0; s!=r; ++s)
            for (index_t i = 0; i!=N; ++i)
            {
                res.middleCols((s*N + i)*r,r).noalias() =
                    uEv.col(s) * vEv.middleCols((s*N + i)*r,r).row(s);
                //uEv*vEv.middleCols((s*N + i)*r,r);
            }
        //meaning: [Jg Jg Jg] * Jb ..
        return res;
    }

    index_t rows() const { return _u.cols(); }
    index_t cols() const { return _v.cols(); }

    void parse(gsExprHelper<Scalar> & evList) const
    { _u.parse(evList); _v.parse(evList); }

    const gsFeSpace<Scalar> & rowVar() const { return _v.rowVar(); }
    const gsFeSpace<Scalar> & colVar() const { return _v.colVar(); }

    void print(std::ostream &os) const { os << "matrix_by_space("; _u.print(os); os<<")"; }
};

/**
   computes outer products of a matrix by a space of dimension > 1
   [Jg Jg Jg] * Jb ..
   (d x d^2)  * (d^2 x N*d)  --> (d x N*d)
*/
template <typename E1, typename E2>
class matrix_by_space_expr_tr  : public _expr<matrix_by_space_expr_tr<E1,E2> >
{
public:
    typedef typename E1::Scalar Scalar;
    enum {ScalarValued = 0, ColBlocks = 1};
    enum {Space = E2::Space};

private:
    typename E1::Nested_t _u;
    typename E2::Nested_t _v;
    mutable gsMatrix<Scalar> res;

public:
    matrix_by_space_expr_tr(E1 const& u, E2 const& v) : _u(u), _v(v) { }


    // choose if ColBlocks
    const gsMatrix<Scalar> & eval(const index_t k) const
    {
        const index_t r  = _u.rows();
        const index_t N  = _v.cols() / (r*r);

        const auto uEv  = _u.eval(k);
        const auto vEv  = _v.eval(k);

        res.resize(r, N*r*r);
        for (index_t s = 0; s!=r; ++s)
            for (index_t i = 0; i!=N; ++i)
            {
                res.middleCols((s*N + i)*r,r).noalias() =
                    uEv.transpose()*vEv.middleCols((s*N + i)*r,r).transpose();
            }
        //meaning: [Jg Jg Jg] * Jb ..
        return res;
    }

    index_t rows() const { return _u.cols(); }
    index_t cols() const { return _v.cols(); }

    void parse(gsExprHelper<Scalar> & evList) const
    { _u.parse(evList); _v.parse(evList); }
<<<<<<< HEAD
=======

    const gsFeSpace<Scalar> & rowVar() const { return _v.rowVar(); }
    const gsFeSpace<Scalar> & colVar() const { return _v.colVar(); }

    void print(std::ostream &os) const { os << "matrix_by_space_tr("; _u.print(os); os<<")"; }
};

/*
  Adaptor for scalar-valued expression
*/
template<class E>
class value_expr  : public _expr<value_expr<E> >
{
    typename E::Nested_t _u;

public:
    typedef typename E::Scalar Scalar;
    value_expr(_expr<E> const& u) : _u(u)
    {
        // rows/cols not known at construction time
        //GISMO_ASSERT(u.rows()*u.cols()<=1, "Expression\n"<<u<<"is not a scalar.");
    }

public:
    enum {Space= 0, ScalarValued= 1, ColBlocks= 0};

    Scalar eval(const index_t k) const { return eval_impl(_u,k); }

    // enables expr.val().val()
    inline value_expr<E> val() const { return *this; }
    index_t rows() const { return 0; }
    index_t cols() const { return 0; }
    void parse(gsExprHelper<Scalar> & evList) const
    { _u.parse(evList); }
>>>>>>> 4da85934

    static bool isScalar() { return true; }

<<<<<<< HEAD
    void print(std::ostream &os) const { os << "matrix_by_space_tr("; _u.print(os); os<<")"; }
};

/*
  Adaptor for scalar-valued expression
*/
=======
    const gsFeSpace<Scalar> & rowVar() const {return gsNullExpr<Scalar>::get();}
    const gsFeSpace<Scalar> & colVar() const {return gsNullExpr<Scalar>::get();}

    void print(std::ostream &os) const { _u.print(os); }

    // Math functions. eg
    // sqrt_mexpr<T> sqrt() { return sqrt_mexpr<T>(*this); }
private:
    template<class U> static inline
    typename util::enable_if<U::ScalarValued,Scalar>::type
    eval_impl(const U & u, const index_t k) { return u.eval(k); }

    template<class U> static inline
    typename util::enable_if<!U::ScalarValued,Scalar>::type
    eval_impl(const U & u, const index_t k) { return u.eval(k).value(); }
};

>>>>>>> 4da85934
template<class E>
class abs_expr  : public _expr<abs_expr<E> >
{
    typename E::Nested_t _u;

public:
    typedef typename E::Scalar Scalar;
    abs_expr(_expr<E> const& u) : _u(u)
    {
        // rows/cols not known at construction time
        //GISMO_ASSERT(u.rows()*u.cols()<=1, "Expression\n"<<u<<"is not a scalar.");
    }

public:
    enum {Space= 0, ScalarValued= 1, ColBlocks= 0};

    Scalar eval(const index_t k) const { return abs_expr::eval_impl(_u,k); }

    index_t rows() const { return 0; }
    index_t cols() const { return 0; }
    void parse(gsExprHelper<Scalar> & evList) const
    { _u.parse(evList); }

    static bool isScalar() { return true; }

    const gsFeSpace<Scalar> & rowVar() const {return gsNullExpr<Scalar>::get();}
    const gsFeSpace<Scalar> & colVar() const {return gsNullExpr<Scalar>::get();}

    void print(std::ostream &os) const { _u.print(os); }

    // Math functions. eg
    // sqrt_mexpr<T> sqrt() { return sqrt_mexpr<T>(*this); }
private:
    template<class U> static inline
    typename util::enable_if<U::ScalarValued,Scalar>::type
    eval_impl(const U & u, const index_t k) {return math::abs(u.eval(k)); }
    template<class U> static inline
    typename util::enable_if<!U::ScalarValued,Scalar>::type
    eval_impl(const U & u, const index_t k) { return u.eval(k).cwiseAbs(); }
};

template<class E>
class abs_expr  : public _expr<abs_expr<E> >
{
    typename E::Nested_t _u;

public:
    typedef typename E::Scalar Scalar;
    abs_expr(_expr<E> const& u) : _u(u)
    {
        // rows/cols not known at construction time
        //GISMO_ASSERT(u.rows()*u.cols()<=1, "Expression\n"<<u<<"is not a scalar.");
    }

public:
    enum {Space= 0, ScalarValued= 1, ColBlocks= 0};

    Scalar eval(const index_t k) const { return abs_expr::eval_impl(_u,k); }

    index_t rows() const { return 0; }
    index_t cols() const { return 0; }
    void parse(gsExprHelper<Scalar> & evList) const
    { _u.parse(evList); }

    static bool isScalar() { return true; }

    const gsFeSpace<Scalar> & rowVar() const {return gsNullExpr<Scalar>::get();}
    const gsFeSpace<Scalar> & colVar() const {return gsNullExpr<Scalar>::get();}

    void print(std::ostream &os) const { _u.print(os); }

    // Math functions. eg
    // sqrt_mexpr<T> sqrt() { return sqrt_mexpr<T>(*this); }
private:
    template<class U> static inline
    typename util::enable_if<U::ScalarValued,Scalar>::type
    eval_impl(const U & u, const index_t k) {return math::abs(u.eval(k)); }
    template<class U> static inline
    typename util::enable_if<!U::ScalarValued,Scalar>::type
    eval_impl(const U & u, const index_t k) { return u.eval(k).cwiseAbs(); }
};

/*
  Expression for the gradient of a finite element variable

  Transposed gradient vectors are returned as a matrix
*/
template<class E>
class grad_expr : public _expr<grad_expr<E> >
{
    typename E::Nested_t _u;
public:
    enum {Space = E::Space, ScalarValued= 0, ColBlocks= 0};

    typedef typename E::Scalar Scalar;
    mutable gsMatrix<Scalar> tmp;

    grad_expr(const E & u) : _u(u)
    { GISMO_ASSERT(1==u.dim(),"grad(.) requires 1D variable, use jac(.) instead.");}

    const gsMatrix<Scalar> & eval(const index_t k) const
    {
        // Assumes: derivatives are in _u.data().values[1]
        // gsExprHelper acounts for compositions/physical expressions
        // so that derivs are directly computed
        tmp = _u.data().values[1].reshapeCol(k, cols(), cardinality_impl()).transpose();
        return tmp;
    }

    index_t rows() const { return 1 /*==u.dim()*/; }

    index_t cols() const { return _u.source().domainDim(); }

    index_t cardinality_impl() const
    { return _u.data().values[1].rows() / cols(); }

    void parse(gsExprHelper<Scalar> & evList) const
    {
        evList.add(_u);
        _u.data().flags |= NEED_GRAD;
    }

    const gsFeSpace<Scalar> & rowVar() const { return _u.rowVar(); }
    const gsFeSpace<Scalar> & colVar() const
    {return gsNullExpr<Scalar>::get();}

    void print(std::ostream &os) const { os << "grad("; _u.print(os); os <<")"; }
private:

    template<class U> static inline
    typename util::enable_if<util::is_same<U,gsComposition<Scalar> >::value,
                             const gsMatrix<Scalar> &>::type
    eval_impl(const U & u, const index_t k)
    {
        return u.eval(k);
    }
<<<<<<< HEAD
};

/*
  \brief Expression for the gradient of a finite element variable

  Transposed gradient vectors are returned as a matrix.
  This specialization is for a gsFeSolution object
*/

template<class T>
class grad_expr<gsFeSolution<T> > : public _expr<grad_expr<gsFeSolution<T> > >
{
protected:
    const gsFeSolution<T> _u;

public:
    typedef T Scalar;
    enum {Space = 0, ScalarValued= 0, ColBlocks= 0};

    explicit grad_expr(const gsFeSolution<T> & u) : _u(u) { }

    mutable gsMatrix<T> res;
    const gsMatrix<T> & eval(index_t k) const
    {
        GISMO_ASSERT(1==_u.data().actives.cols(), "Single actives expected");

        res.setZero(_u.dim(), _u.parDim());
        const gsDofMapper & map = _u.mapper();
        for (index_t c = 0; c!= _u.dim(); c++)
        {
            for (index_t i = 0; i!=_u.data().actives.size(); ++i)
            {
                const index_t ii = map.index(_u.data().actives.at(i), _u.data().patchId,c);
                if ( map.is_free_index(ii) ) // DoF value is in the solVector
                {
                    res.row(c) += _u.coefs().at(ii) *
                        _u.data().values[1].col(k).segment(i*_u.parDim(), _u.parDim()).transpose();
                }
                else
                {
                    res.row(c) +=
                        _u.fixedPart().at( map.global_to_bindex(ii) ) *
                        _u.data().values[1].col(k).segment(i*_u.parDim(), _u.parDim()).transpose();
                }
            }
        }
        return res;
    }

    index_t rows() const {return _u.dim();}

    index_t cols() const {return _u.parDim(); }

    void parse(gsExprHelper<Scalar> & evList) const
    {
        _u.parse(evList);                         // add symbol
        evList.add(_u.space());
        _u.data().flags |= NEED_GRAD|NEED_ACTIVE; // define flags
    }

    void print(std::ostream &os) const { os << "grad(s)"; }
};

/*
  Expression for the derivative of the jacobian of a spline geometry map,
  with respect to the coordinate c.

=======
};

/*
  \brief Expression for the gradient of a finite element variable

  Transposed gradient vectors are returned as a matrix.
  This specialization is for a gsFeSolution object
*/

template<class T>
class grad_expr<gsFeSolution<T> > : public _expr<grad_expr<gsFeSolution<T> > >
{
protected:
    const gsFeSolution<T> _u;

public:
    typedef T Scalar;
    enum {Space = 0, ScalarValued= 0, ColBlocks= 0};

    explicit grad_expr(const gsFeSolution<T> & u) : _u(u) { }

    mutable gsMatrix<T> res;
    const gsMatrix<T> & eval(index_t k) const
    {
        GISMO_ASSERT(1==_u.data().actives.cols(), "Single actives expected");

        res.setZero(_u.dim(), _u.parDim());
        const gsDofMapper & map = _u.mapper();
        for (index_t c = 0; c!= _u.dim(); c++)
        {
            for (index_t i = 0; i!=_u.data().actives.size(); ++i)
            {
                const index_t ii = map.index(_u.data().actives.at(i), _u.data().patchId,c);
                if ( map.is_free_index(ii) ) // DoF value is in the solVector
                {
                    res.row(c) += _u.coefs().at(ii) *
                        _u.data().values[1].col(k).segment(i*_u.parDim(), _u.parDim()).transpose();
                }
                else
                {
                    res.row(c) +=
                        _u.fixedPart().at( map.global_to_bindex(ii) ) *
                        _u.data().values[1].col(k).segment(i*_u.parDim(), _u.parDim()).transpose();
                }
            }
        }
        return res;
    }

    index_t rows() const {return _u.dim();}

    index_t cols() const {return _u.parDim(); }

    void parse(gsExprHelper<Scalar> & evList) const
    {
        _u.parse(evList);                         // add symbol
        evList.add(_u.space());
        _u.data().flags |= NEED_GRAD|NEED_ACTIVE; // define flags
    }

    void print(std::ostream &os) const { os << "grad(s)"; }
};

/*
  Expression for the derivative of the jacobian of a spline geometry map,
  with respect to the coordinate c.

>>>>>>> 4da85934
  It returns a matrix with the gradient of u in row d.
*/
template<class E>
class dJacdc_expr : public _expr<dJacdc_expr<E> >
{
    typename E::Nested_t _u;
public:
    enum{ Space = E::Space, ScalarValued = 0, ColBlocks = (1==E::Space?1:0)};

    typedef typename E::Scalar Scalar;

    mutable gsMatrix<Scalar> res;
    index_t _c;

    dJacdc_expr(const E & u, index_t c) : _u(u), _c(c)
    { GISMO_ASSERT(1==u.dim(),"grad(.) requires 1D variable, use jac(.) instead.");}

    const gsMatrix<Scalar> & eval(const index_t k) const
    {
        index_t dd = _u.source().domainDim();
        index_t n = _u.rows();
        res.setZero(dd, dd*n);

        gsMatrix<Scalar> grad = _u.data().values[1].reshapeCol(k, dd, n);
        for(index_t i = 0; i < n; i++){
            res.row(_c).segment(i*dd,dd) = grad.col(i);
        }
        return res;
    }

    index_t rows() const { return _u.source().domainDim(); }

    index_t cols() const { return _u.source().domainDim()*_u.rows(); }

    void parse(gsExprHelper<Scalar> & evList) const
    {
        evList.add(_u);
        _u.data().flags |= NEED_GRAD;
    }

    const gsFeSpace<Scalar> & rowVar() const { return _u.rowVar(); }
    const gsFeSpace<Scalar> & colVar() const
    {return gsNullExpr<Scalar>::get();}

    void print(std::ostream &os) const { os << "dJacdc("; _u.print(os); os <<")"; }
};


/*
  Expression for the nabla (\f$\nabla\f$) of a finite element variable,
*/
template<class T>
class nabla_expr : public _expr<nabla_expr<T> >
{
    typename gsFeVariable<T>::Nested_t u;

public:
    typedef T Scalar;
    enum{Space = 1};

    /* // todo
       nabla_expr(const gsGeometryMap<T> & G)
       : m_data(G.data()) { }
    */

    nabla_expr(const gsFeVariable<T> & _u) : u(_u)
    {
        //GISMO_ASSERT(u.parDim()==u.dim(),"nabla(.) requires tarDim==parDim:"
        //             << u.parDim() <<"!="<< u.dim() <<"\n" );
    }

    mutable gsMatrix<Scalar> res;

    const gsMatrix<Scalar> & eval(const index_t k) const
    {
        const index_t d = u.cols();
        const index_t n = rows() / d;
        res.setZero(rows(), d);

        for (index_t i = 0; i!=d; ++i)
            res.col(i).segment(i*n,n) = u.data().values[1].reshapeCol(k, d, n).row(i);
        return res;
    }

    index_t rows() const { return u.rows(); }
    index_t cols() const { return u.cols(); }

    void parse(gsExprHelper<Scalar> & evList) const
    {
        evList.add(u);
        u.data().flags |= NEED_GRAD;
    }

    const gsFeSpace<T> & rowVar() const { return u.rowVar(); }
    const gsFeSpace<T> & colVar() const
    {return gsNullExpr<T>();}

    void print(std::ostream &os) const { os << "nabla("; u.print(os); os <<")"; }
};

/*
  Expression for the nabla2 (\f$\nabla^2\f$ or Del2) of a finite element variable,
  see also https://en.wikipedia.org/wiki/Del

  Transposed pure second derivatives are returned as a matrix
*/
template<class T>
class nabla2_expr : public _expr<nabla2_expr<T> >
{
    typename gsFeVariable<T>::Nested_t u;

public:
    typedef T Scalar;
    enum{Space = 1};

    /* // todo
       nabla2_expr(const gsGeometryMap<T> & G)
       : m_data(G.data()) { }
    */

    nabla2_expr(const gsFeVariable<T> & _u)
    : u(_u)
    { }

    MatExprType eval(const index_t k) const
    {
        // numActive x parDim
        return u.data().values[2]
            .reShapeCol(k, u.data().values[2].rows()/u.cSize(), u.cSize() )
            .topRows(u.parDim()).transpose();
    }

    index_t rows() const { return u.rows();   }
    index_t cols() const { return u.parDim(); }

    void parse(gsExprHelper<Scalar> & evList) const
    {
        evList.add(u);
        u.data().flags |= NEED_DERIV2;
    }

    const gsFeSpace<T> & rowVar() const { return u.rowVar(); }
    const gsFeSpace<T> & colVar() const
    {return gsNullExpr<T>::get();}
};

/// The nabla2 (\f$\nabla^2\f$) of a finite element variable
template<class T>
nabla2_expr<T> nabla2(const gsFeVariable<T> & u) { return nabla2_expr<T>(u); }
// #define lapl(x) nabla2(x).sum() // assume tarDim==1

/**
   Expression for the outer pointing normal of a geometry map. This
   expression is valid only at the boundaries of a geometric patch
*/
template<class T>
class onormal_expr : public _expr<onormal_expr<T> >
{
    typename gsGeometryMap<T>::Nested_t _G;

public:
    typedef T Scalar;
    enum {Space = 0, ScalarValued= 0, ColBlocks= 0};

    onormal_expr(const gsGeometryMap<T> & G) : _G(G) { }

    auto eval(const index_t k) const -> decltype(_G.data().outNormals.col(k))
    { return _G.data().outNormals.col(k); }

    index_t rows() const { return _G.data().dim.second; }
    index_t cols() const { return 1; }

    const gsFeSpace<T> & rowVar() const {return gsNullExpr<T>::get();}
    const gsFeSpace<T> & colVar() const {return gsNullExpr<T>::get();}

    void parse(gsExprHelper<Scalar> & evList) const
    {
        evList.add(_G);
        _G.data().flags |= NEED_OUTER_NORMAL;
    }

    // Normalized to unit length
    normalized_expr<onormal_expr<T> > normalized()
    { return normalized_expr<onormal_expr<T> >(*this); }

    void print(std::ostream &os) const { os << "nv("; _G.print(os); os <<")"; }
};

/**
   Expression for the out of plane surface normal of a geometry map.
   The expression is valid for a surface or hypersurface.
*/
template<class T>
class normal_expr : public _expr<normal_expr<T> >
{
    typename gsGeometryMap<T>::Nested_t _G;

public:
    typedef T Scalar;
    enum {Space = 0, ScalarValued= 0, ColBlocks= 0};

    normal_expr(const gsGeometryMap<T> & G) : _G(G) { }

    auto eval(const index_t k) const -> decltype(_G.data().normals.col(k))
    { return _G.data().normals.col(k); }

    index_t rows() const { return _G.data().dim.second; }
    index_t cols() const { return 1; }

    const gsFeSpace<T> & rowVar() const {return gsNullExpr<T>::get();}
    const gsFeSpace<T> & colVar() const {return gsNullExpr<T>::get();}

    void parse(gsExprHelper<Scalar> & evList) const
    {
        evList.add(_G);
        _G.data().flags |= NEED_NORMAL;
    }

    // Normalized to unit length
    normalized_expr<normal_expr<T> > normalized()
    { return normalized_expr<normal_expr<T> >(*this); }

    void print(std::ostream &os) const { os << "sn("; _G.print(os); os <<")"; }
};

/**
   Expression for the tangent vector of a geometry map. This
   expression is valid only at the boundaries of a geometric patch
*/
template<class T>
class tangent_expr : public _expr<tangent_expr<T> >
{
    typename gsGeometryMap<T>::Nested_t _G;

public:
    typedef T Scalar;
    enum {Space = 0, ScalarValued= 0, ColBlocks= 0};

    tangent_expr(const gsGeometryMap<T> & G) : _G(G) { }

    mutable gsVector<Scalar> res;
    const gsVector<Scalar> & eval(const index_t k) const
    {
        if (_G.targetDim()==2)
        {
            res = _G.data().outNormals.col(k);//2x1
            std::swap( res(0,0), res(1,0) );
            res(0,0) *= -1;
            return res;
        }
        else if (_G.targetDim()==3)
        {
            res.template head<3>() =
                _G.data().normals.col(k).template head<3>()
                .cross( _G.data().outNormals.col(k).template head<3>() );
            return res;
        }
        else
            GISMO_ERROR("Function not implemented for dimension"<<_G.targetDim());

    }

    index_t rows() const { return _G.data().dim.second; }
    index_t cols() const { return 1; }

    void parse(gsExprHelper<Scalar> & evList) const
    {
        evList.add(_G);
        _G.data().flags |= NEED_NORMAL;
        _G.data().flags |= NEED_OUTER_NORMAL;
    }

    // Normalized to unit length
    normalized_expr<tangent_expr<T> > normalized()
    { return normalized_expr<tangent_expr<T> >(*this); }

    void print(std::ostream &os) const { os << "tv("; _G.print(os); os <<")"; }
};

/**
   Expression for the Laplacian of a finite element variable
*/
template<class E>
class lapl_expr : public _expr<lapl_expr<E> >
{
    typename E::Nested_t _u;

public:
    typedef typename E::Scalar Scalar;
    enum {Space = E::Space, ScalarValued= 0, ColBlocks= 0};

    lapl_expr(const E & u) : _u(u) { }

    auto eval(const index_t k) const -> decltype(_u.data().laplacians.col(k))
    {
        // numActive x 1
        return _u.data().laplacians.col(k);
        //todo: replace by
        // NEED_DERIV2
        // ..nabla2.sum()
    }

    index_t rows() const { return _u.data().laplacians.rows(); }
    index_t cols() const { return 1; }

    void parse(gsExprHelper<Scalar> & evList) const
    {
        evList.add(_u);
        _u.data().flags |= NEED_LAPLACIAN;
    }

    void print(std::ostream &os) const { os << "lap("; _u.print(os); os <<")"; }
};

/*
  Expression for the Laplacian of a finite element solution
*/
template<class T>
class lapl_expr<gsFeSolution<T> > : public _expr<lapl_expr<gsFeSolution<T> > >
{
protected:
    const gsFeSolution<T> _u;

public:
    typedef T Scalar;
    enum {Space = 0, ScalarValued= 0, ColBlocks= 0};

    lapl_expr(const gsFeSolution<T> & u) : _u(u) { }

    mutable gsMatrix<T> res;
    const gsMatrix<T> eval(const index_t k) const
    {
        GISMO_ASSERT(1==_u.data().actives.cols(), "Single actives expected");

        res.setZero(_u.dim(), 1); //  scalar, but per component
        const gsDofMapper & map = _u.mapper();

        index_t numActs = _u.data().values[0].rows();
        index_t numDers = _u.parDim() * (_u.parDim() + 1) / 2;
        gsMatrix<T> deriv2;

        for (index_t c = 0; c!= _u.dim(); c++)
            for (index_t i = 0; i!=numActs; ++i)
            {
                const index_t ii = map.index(_u.data().actives.at(i), _u.data().patchId,c);
                deriv2 = _u.data().values[2].block(i*numDers,k,_u.parDim(),1); // this only takes d11, d22, d33 part. For all the derivatives [d11, d22, d33, d12, d13, d23]: col.block(i*numDers,k,numDers,1)
                if ( map.is_free_index(ii) ) // DoF value is in the solVector
                    res.at(c) += _u.coefs().at(ii) * deriv2.sum();
                else
                    res.at(c) +=_u.fixedPart().at( map.global_to_bindex(ii) ) * deriv2.sum();
            }
        return res;
    }

    index_t rows() const { return _u.dim(); }
    index_t cols() const { return 1; }

    void parse(gsExprHelper<Scalar> & evList) const
    {
        evList.add(_u.space());
        _u.data().flags |= NEED_ACTIVE | NEED_DERIV2;
    }

    void print(std::ostream &os) const { os << "lap(s)"; }
};

/*
  Expression for the (precomputed) second fundamental form of a surface
*/
template<class T>
class fform2nd_expr  : public _expr<fform2nd_expr<T> >
{
    typename gsGeometryMap<T>::Nested_t _G;
public:
    typedef T Scalar;
    enum {Space = 0, ScalarValued = 0, ColBlocks = 0};

    fform2nd_expr(const gsGeometryMap<T> & G) : _G(G) { }

    const gsAsConstMatrix<Scalar> eval(const index_t k) const
    {
        return gsAsConstMatrix<Scalar>(_G.data().fundForms.col(k).data(),rows(),cols());
    }

    index_t rows() const { return _G.data().dim.first ; }
    index_t cols() const { return _G.data().dim.first ; }

    void parse(gsExprHelper<Scalar> & evList) const
    {
        evList.add(_G);
        _G.data().flags |= NEED_2ND_FFORM;
    }

    const gsFeSpace<Scalar> & rowVar() const {return gsNullExpr<T>::get();}
    const gsFeSpace<Scalar> & colVar() const {return gsNullExpr<T>::get();}

    void print(std::ostream &os) const { os << "fform2nd("; _G.print(os); os <<")"; }
};

/*
  Expression for the (precomputed) inverse of the Jacobian matrix of
  a geometry map
*/
template<class T>
class jacInv_expr  : public _expr<jacInv_expr<T> >
{
    typename gsGeometryMap<T>::Nested_t _G;
public:
    typedef T Scalar;
    enum {Space = 0, ScalarValued = 0, ColBlocks = 0};

    jacInv_expr(const gsGeometryMap<T> & G) : _G(G)
    {
        // Note: for non-square Jacobian matrices, generalized inverse, i.e.: (J^t J)^{-t} J^t
        //GISMO_ASSERT(rows() == cols(), "The Jacobian matrix is not square");
    }

    MatExprType eval(const index_t k) const { return _G.data().jacInv.reshapeCol(k,cols(),rows()).transpose(); }

    index_t rows() const { return _G.data().dim.first;  }
    index_t cols() const { return _G.data().dim.second; }

    void parse(gsExprHelper<Scalar> & evList) const
    {
        evList.add(_G);
        _G.data().flags |= NEED_GRAD_TRANSFORM;
    }

    const gsFeSpace<Scalar> & rowVar() const {return gsNullExpr<T>::get();}
    const gsFeSpace<Scalar> & colVar() const {return gsNullExpr<T>::get();}

    // todo mat_expr ?
    // tr() const --> _G.data().fundForm(k)

    void print(std::ostream &os) const { os << "jacInv("; _G.print(os); os <<")"; }
};

/*
  Expression for the Jacobian matrix of a FE variable
*/
template<class E>
class jac_expr : public _expr<jac_expr<E> >
{
    typename E::Nested_t _u;
public:
    enum {ColBlocks = (1==E::Space?1:0) };
    enum {Space = E::Space, ScalarValued= 0 };

    typedef typename E::Scalar Scalar;

    mutable gsMatrix<Scalar> res;

    jac_expr(const E & _u)
    : _u(_u) { }

    MatExprType eval(const index_t k) const
    {
        if (0!=Space)
        {
            // Dim x (numActive*Dim)
            res = _u.data().values[1].col(k).transpose().blockDiag(_u.dim());
        }
        else
        {
            res = _u.data().values[1]
                .reshapeCol(k, _u.parDim(), _u.targetDim()).transpose()
                .blockDiag(_u.dim());
        }
        return res;
    }

    const gsFeSpace<Scalar> & rowVar() const { return rowVar_impl<E>(); }
    const gsFeSpace<Scalar> & colVar() const { return gsNullExpr<Scalar>::get(); }

    index_t rows() const { return rows_impl(_u); }
    index_t cols() const { return cols_impl(_u); }

    // index_t rows() const { return _u.dim(); }
    // index_t cols() const { return _u.source().domainDim(); }

    index_t cardinality_impl() const
    {
        return _u.dim() * _u.data().actives.rows();
    }

    void parse(gsExprHelper<Scalar> & evList) const
    {
        evList.add(_u);
        _u.data().flags |= NEED_DERIV|NEED_ACTIVE;
        //note: cardinality() depends on actives
    }

    void print(std::ostream &os) const { os << "jac("; _u.print(os);os <<")"; }

private:

    // The jacobian is different for gsFeVariable, gsFeSolution and gsFeSpace
    // gsFeSolution: Does not work
    // gsFeVariable: dim()=1 and source().targetDim()=d
    // gsFeSpace: dim()=d and source().targetDim()=1
    template<class U> inline
    typename util::enable_if<!(util::is_same<U,gsFeSpace<Scalar> >::value), index_t >::type  // What about solution??
    rows_impl(const U & u)  const
    {
        return u.source().targetDim();
    }

    template<class U> inline
    typename util::enable_if< (util::is_same<U,gsFeSpace<Scalar> >::value), index_t >::type
    rows_impl(const U & u) const
    {
        return u.dim();
    }

    template<class U> inline
    typename util::enable_if<!(util::is_same<U,gsFeSpace<Scalar> >::value), index_t >::type
    cols_impl(const U & u)  const
    {
        return u.source().domainDim();
    }

    template<class U> inline
    typename util::enable_if< (util::is_same<U,gsFeSpace<Scalar> >::value), index_t >::type
    cols_impl(const U & u) const
    {
        return u.source().domainDim();
    }

    // The jacobian is different for gsFeVariable, gsFeSolution and gsFeSpace
    // gsFeSolution: Does not work
    // gsFeVariable: rowVar = NULL
    // gsFeSpace: rowVar = u
    template<class U> inline
    typename util::enable_if<!(util::is_same<U,gsFeSpace<Scalar> >::value), const gsFeSpace<Scalar> &  >::type
    rowVar_impl() const
    {
        return gsNullExpr<Scalar>::get();
    }

    template<class U> inline
    typename util::enable_if<(util::is_same<U,gsFeSpace<Scalar> >::value), const gsFeSpace<Scalar> &  >::type
    rowVar_impl() const
    {
        return _u;
    }
};

/*
  Expression for the Jacobian matrix of a geometry map
*/
template<class T>
class jac_expr<gsGeometryMap<T> > : public _expr<jac_expr<gsGeometryMap<T> > >
{
    typename gsGeometryMap<T>::Nested_t _G;

public:
    typedef T Scalar;
    enum {Space = 0, ScalarValued= 0, ColBlocks= 0};

    jac_expr(const gsGeometryMap<T> & G) : _G(G) { }

    MatExprType eval(const index_t k) const
    {
        // TarDim x ParDim
        return _G.data().values[1]
            .reshapeCol(k, _G.data().dim.first, _G.data().dim.second).transpose();
    }

    index_t rows() const { return _G.source().targetDim(); }

    index_t cols() const { return _G.source().domainDim(); }

    static const gsFeSpace<Scalar> & rowVar() { return gsNullExpr<Scalar>::get(); }
    static const gsFeSpace<Scalar> & colVar() { return gsNullExpr<Scalar>::get(); }

    void parse(gsExprHelper<Scalar> & evList) const
    {
        evList.add(_G);
        _G.data().flags |= NEED_DERIV;
    }

    meas_expr<T> absDet() const
    {
        GISMO_ASSERT(rows() == cols(), "The Jacobian matrix is not square");
        return meas_expr<T>(_G);
    }

    jacInv_expr<T> inv() const
    {
        GISMO_ASSERT(rows() == cols(), "The Jacobian matrix is not square");
        return jacInv_expr<T>(_G);
    }

    /// The generalized Jacobian matrix inverse, i.e.: (J^t J)^{-t} J^t
    jacInv_expr<T> ginv() const { return jacInv_expr<T>(_G); }

    void print(std::ostream &os) const { os << "jac_("; _G.print(os); os <<")"; }
};

template<class E>
class hess_expr : public _expr<hess_expr<E> >
{
public:
    typedef typename E::Scalar Scalar;
private:
    typename E::Nested_t _u;
    mutable gsMatrix<Scalar> res;
public:
    enum {ScalarValued = 0, ColBlocks = (1==E::Space?1:0) };
    enum {Space = E::Space };

public:
    hess_expr(const E & u) : _u(u)
    {
        //gsInfo << "\n-expression is space ? "<<E::Space <<"\n"; _u.print(gsInfo);
        //GISMO_ASSERT(1==_u.dim(),"hess(.) requires 1D variable");
    }

    const gsMatrix<Scalar> & eval(const index_t k) const
    {
        const gsFuncData<Scalar> & dd = _u.data();
        const index_t sz = cardinality_impl();
        res.resize(dd.dim.first, sz*dd.dim.first);
        secDerToHessian(dd.values[2].col(k), dd.dim.first, res);
        res.resize(dd.dim.first, res.cols()*dd.dim.first);
        // Note: auto returns by value here,
        // in C++11 we may add in -> decltype(res) &
        return res;
    }

    index_t rows() const { return _u.data().dim.first; }
    index_t cols() const
    {   return rows();
        //return 2*_u.data().values[2].rows() / (1+_u.data().dim.first);
    }

    index_t cardinality_impl() const
    {
        return 2*_u.data().values[2].rows()/
            (_u.data().dim.first*(1+_u.data().dim.first));
        //gsDebugVar(_u.data().values.front().rows());//empty!
    }

    void parse(gsExprHelper<Scalar> & evList) const
    {
        evList.add(_u);
        _u.data().flags |= NEED_2ND_DER;
    }

    const gsFeSpace<Scalar> & rowVar() const { return _u.rowVar(); }
    const gsFeSpace<Scalar> & colVar() const { return gsNullExpr<Scalar>::get(); }

    void print(std::ostream &os) const
    //    { os << "hess("; _u.print(os);os <<")"; }
    { os << "hess(U)"; }
};

template<class T>
class hess_expr<gsFeSolution<T> > : public _expr<hess_expr<gsFeSolution<T> > >
{
protected:
<<<<<<< HEAD
    const gsFeSolution<T> _u;
=======
    const gsFeSolution<T> & _u;
>>>>>>> 4da85934

public:
    typedef T Scalar;
    enum{Space = 0, ScalarValued = 0, ColBlocks = 0 };

    hess_expr(const gsFeSolution<T> & u) : _u(u) { }

    mutable gsMatrix<T> res;
    const gsMatrix<T> eval(const index_t k) const
    {
        GISMO_ASSERT(1==_u.data().actives.cols(), "Single actives expected. Actives: \n"<<_u.data().actives);

        const gsDofMapper & map = _u.mapper();

        const index_t numActs = _u.data().values[0].rows();
        const index_t pdim = _u.parDim();
        index_t numDers = pdim*(pdim+1)/2;
        gsMatrix<T> deriv2;

<<<<<<< HEAD
        // In the scalar case, the hessian is returned as a pdim x pdim matrix
=======
>>>>>>> 4da85934
        if (1==_u.dim())
        {
            res.setZero(numDers,1);
            for (index_t i = 0; i!=numActs; ++i)
            {
                const index_t ii = map.index(_u.data().actives.at(i), _u.data().patchId,0);
                deriv2 = _u.data().values[2].block(i*numDers,k,numDers,1);
                if ( map.is_free_index(ii) ) // DoF value is in the solVector
                    res += _u.coefs().at(ii) * deriv2;
                else
                    res +=_u.fixedPart().at( map.global_to_bindex(ii) ) * deriv2;
            }
            secDerToHessian(res, pdim, deriv2);
            res.swap(deriv2);
            res.resize(pdim,pdim);
<<<<<<< HEAD
        }
        // In the vector case, the hessian is returned as a matrix where each row corresponds to the component of the solution and contains the derivatives in the columns
        else
        {
            res.setZero(rows(), numDers);
            for (index_t c = 0; c != _u.dim(); c++)
                for (index_t i = 0; i != numActs; ++i) {
                    const index_t ii = map.index(_u.data().actives.at(i), _u.data().patchId, c);
                    deriv2 = _u.space().data().values[2].block(i * numDers, k, numDers,
                                                               1).transpose(); // start row, start col, rows, cols
                    if (map.is_free_index(ii)) // DoF value is in the solVector
                        res.row(c) += _u.coefs().at(ii) * deriv2;
                    else
                        res.row(c) += _u.fixedPart().at(map.global_to_bindex(ii)) * deriv2;
                }
        }
        return res;
=======
            return res;
        }

        res.setZero(rows(), numDers);
        for (index_t c = 0; c!= _u.dim(); c++)
            for (index_t i = 0; i!=numActs; ++i)
            {
                const index_t ii = map.index(_u.data().actives.at(i), _u.data().patchId,c);
                deriv2 = _u.space().data().values[2].block(i*numDers,k,numDers,1).transpose(); // start row, start col, rows, cols
                if ( map.is_free_index(ii) ) // DoF value is in the solVector
                    res.row(c) += _u.coefs().at(ii) * deriv2;
                else
                    res.row(c) +=_u.fixedPart().at( map.global_to_bindex(ii) ) * deriv2;
            }
        return res;

>>>>>>> 4da85934
    }

    index_t rows() const
    {
<<<<<<< HEAD
        if (1==_u.dim())
            return _u.parDim();
        else
            return _u.dim(); //  number of components
    }
    index_t cols() const
    {
        if (1==_u.dim())
            return _u.parDim();
        // second derivatives in the columns; i.e. [d11, d22, d33, d12, d13, d23]
        else
            return _u.parDim() * (_u.parDim() + 1) / 2;
=======
        return _u.dim(); //  number of components
    }
    index_t cols() const
    {// second derivatives in the columns; i.e. [d11, d22, d33, d12, d13, d23]
        return _u.parDim() * (_u.parDim() + 1) / 2;
>>>>>>> 4da85934
    }

    void parse(gsExprHelper<Scalar> & evList) const
    {
<<<<<<< HEAD
        _u.parse(evList);                         // add symbol
=======
>>>>>>> 4da85934
        evList.add(_u.space());
        _u.data().flags |= NEED_ACTIVE | NEED_VALUE | NEED_DERIV2;
    }

    void print(std::ostream &os) const { os << "hess(s)"; }
};


/*
  Expression for the partial derivative (matrices) of the Jacobian
  matrix of the geometry map
*/
template<class T>
class dJacG_expr : public _expr<dJacG_expr<T> >
{
    typename gsGeometryMap<T>::Nested_t _G;

    mutable gsMatrix<T> res;
public:
    typedef T Scalar;

    dJacG_expr(const gsGeometryMap<T> & G) : _G(G) { }

    MatExprType eval(const index_t k) const
    {
        const index_t sz = _G.data().values[0].rows();
        const index_t s = _G.data().derivSize(); //dim.first*(_G.data().dim.first+1)/2;
        (void)s;
        res.resize(_G.data().dim.second, sz*_G.data().dim.first);
        res.setOnes();//_G.data().values[2].segment(i*k,k); // todo
        return res;
    }

    index_t rows() const { return _G.data().dim.second; }
    index_t cols() const { return _G.data().dim.first; }

    void parse(gsExprHelper<Scalar> & evList) const
    {
        evList.add(_G);
        _G.data().flags |= NEED_2ND_DER;
    }
};


/*
  Expression for the measure of a geometry map
*/
template<class T>
class meas_expr : public _expr<meas_expr<T> >
{
    typename gsGeometryMap<T>::Nested_t _G;

public:
    enum {Space = 0, ScalarValued = 1, ColBlocks = 0};

    typedef T Scalar;

    meas_expr(const gsGeometryMap<T> & G) : _G(G) { }

    T eval(const index_t k) const
    {
        return _G.data().measures.at(k);
    }

    index_t rows() const { return 0; }
    index_t cols() const { return 0; }
    void parse(gsExprHelper<Scalar> & evList) const
    {
        evList.add(_G);
        _G.data().flags |= NEED_MEASURE;
    }

    const gsFeSpace<T> & rowVar() const { return gsNullExpr<T>::get(); }
    const gsFeSpace<T> & colVar() const { return gsNullExpr<T>::get(); }

    void print(std::ostream &os) const { os << "meas("; _G.print(os); os <<")"; }
};


/*
  Expression for the curl
*/
template<class T>
class curl_expr : public _expr<curl_expr<T> >
{
public:
    typedef T Scalar;
private:
    typename gsFeVariable<T>::Nested_t _u;
    mutable gsMatrix<Scalar> res;
public:
    enum{ Space = 1, ScalarValued= 0, ColBlocks= 0};

    curl_expr(const gsFeVariable<T> & u) : _u(u)
    { GISMO_ASSERT(3==u.dim(),"curl(.) requires 3D variable."); }

    const gsMatrix<T> & eval(const index_t k) const
    {
        res.setZero( rows(), _u.dim());
        const index_t na = _u.data().values[0].rows();
        gsAsConstMatrix<T, Dynamic, Dynamic> pd =
            _u.data().values[1].reshapeCol(k, cols(), na);

        res.col(0).segment(na  ,na) = -pd.row(2);
        res.col(0).segment(2*na,na) =  pd.row(1);
        res.col(1).segment(0   ,na) =  pd.row(2);
        res.col(1).segment(2*na,na) = -pd.row(0);
        res.col(2).segment(0   ,na) = -pd.row(1);
        res.col(2).segment(na  ,na) =  pd.row(0);
        return res;
    }

    index_t rows() const { return _u.dim() * _u.data().values[0].rows(); }
    index_t cols() const { return _u.data().dim.first; }

    void parse(gsExprHelper<Scalar> & evList) const
    {
        evList.add(_u);
        _u.data().flags |= NEED_GRAD;
    }

    const gsFeSpace<T> & rowVar() const { return _u.rowVar(); }
    const gsFeSpace<T> & colVar() const {return gsNullExpr<T>::get();}

    void print(std::ostream &os) const { os << "curl("; _u.print(os); os <<")"; }
};

/*
  Expression for multiplication operation (first version)

  First argument E1 has ColBlocks = false

  Partial specialization for (right) blockwise multiplication

  B * [A1 A2 A3] = [B*A1  B*A2  B*A3]

*/
template <typename E1, typename E2>
class mult_expr<E1,E2,false> : public _expr<mult_expr<E1, E2, false> >
{
    typename E1::Nested_t _u;
    typename E2::Nested_t _v;

public:
    enum {ScalarValued = E1::ScalarValued && E2::ScalarValued,
          ColBlocks = E2::ColBlocks};
    enum {Space = E1::Space + E2::Space };

    typedef typename E1::Scalar Scalar;

    mult_expr(_expr<E1> const& u,
              _expr<E2> const& v)
    : _u(u), _v(v) { }

    mutable Temporary_t tmp;
    const Temporary_t & eval(const index_t k) const
    {
        GISMO_ASSERT(0==_u.cols()*_v.rows() || _u.cols() == _v.rows(),
                     "Wrong dimensions "<<_u.cols()<<"!="<<_v.rows()<<" in * operation:\n"
                     << _u <<" times \n" << _v );
        //gsDebugVar(_u.eval(k));
        //gsDebugVar(_v.eval(k));

        // Note: a * b * c --> (a*b).eval()*c
        tmp = _u.eval(k) * _v.eval(k);
        return tmp; // assumes result is not scalarvalued
    }

    index_t rows() const { return E1::ScalarValued ? _v.rows()  : _u.rows(); }
    index_t cols() const { return E2::ScalarValued ? _u.cols()  : _v.cols(); }
    void parse(gsExprHelper<Scalar> & evList) const
    { _u.parse(evList); _v.parse(evList); }


    index_t cardinality_impl() const
    { return 0==E1::Space ? _v.cardinality(): _u.cardinality(); }

    const gsFeSpace<Scalar> & rowVar() const
    { return 0==E1::Space ? _v.rowVar() : _u.rowVar(); }
    const gsFeSpace<Scalar> & colVar() const
    { return 0==E2::Space ? _u.colVar() : _v.colVar(); }

    void print(std::ostream &os) const { _u.print(os); os<<"*"; _v.print(os); }
};

/*
  Expression for multiplication operation (second version)

  First argument E1 has ColBlocks = true

  Partial specialization for (right) blockwise multiplication
  [A1 A2 A3] * B = [A1*B  A2*B  A3*B]

  as well as

  [A1 A2 A3] * [B1 B2 B3] = [A1*B1  A2*B2  A3*B3]

*/
template <typename E1, typename E2>
class mult_expr<E1, E2, true> : public _expr<mult_expr<E1, E2, true> >
{
public:
    typedef typename E2::Scalar Scalar;
private:
    typename E1::Nested_t _u;
    typename E2::Nested_t _v;

    mutable gsMatrix<Scalar> res;
public:
    enum {ScalarValued = 0, ColBlocks = E2::ColBlocks};
    enum {Space = E1::Space + E2::Space };

    mult_expr(_expr<E1> const& u,
              _expr<E2> const& v)
    : _u(u), _v(v)
    {

    }

    const gsMatrix<Scalar> & eval(const index_t k) const
    {
        const index_t uc = _u.cols();
        const index_t ur = _u.rows();
        const index_t nb = _u.cardinality();
        const auto tmpA = _u.eval(k);
        const auto tmpB = _v.eval(k);

        const index_t vc = _v.cols();

        // either _v.cardinality()==1 or _v.cardinality()==_u.cardinality()
        if (  1 == _v.cardinality() ) //second is not ColBlocks
        {
            res.resize(ur, vc*nb);
            GISMO_ASSERT(tmpA.cols()==uc*nb, "Dimension error.. "<< tmpA.cols()<<"!="<<uc*nb );
            GISMO_ASSERT(1==_v.cardinality(), "Dimension error");
            //gsInfo<<"cols = "<<res.cols()<<"; rows = "<<res.rows()<<"\n";
            for (index_t i = 0; i!=nb; ++i)
                res.middleCols(i*vc,vc).noalias()
                    = tmpA.middleCols(i*uc,uc) * tmpB;
        }
        // both are ColBlocks: [A1 A2 A3] * [B1 B2 B3] = [A1*B1  A2*B2  A3*B3]
        //                                               [A2*B1 ..           ]
        //                                               [                   ]
        else
        {
            const index_t nbv = _v.cardinality();
            res.resize(ur*nb, vc*nbv);
            for (index_t i = 0; i!=nb; ++i)
                for (index_t j = 0; j!=nbv; ++j)
                {
                    res.block(i*ur,j*vc,ur,vc).noalias() =
                        tmpA.middleCols(i*uc,uc) * tmpB.middleCols(j*vc,vc);
                    // res.middleCols(i*vc,vc).noalias()
                    //     = tmpA.middleCols(i*uc,uc) * tmpB.middleCols(i*vc,vc);
                }
        }
        return res;
    }

    index_t rows() const {
        return _u.rows();
    }
    index_t cols() const {
        // DEBUG changed by asgl, perhaps there was a bug here?
        //return _v.cols() * (_u.cols()/_u.rows());
        return _u.cols();
    }

    void parse(gsExprHelper<Scalar> & evList) const
    { _u.parse(evList); _v.parse(evList); }


    index_t cardinality_impl() const { return  _u.cardinality(); }

    const gsFeSpace<Scalar> & rowVar() const { return _u.rowVar(); }
    const gsFeSpace<Scalar> & colVar() const
    {
        if ( 1 == _v.cardinality() )
            return _u.colVar();
        else
            return _v.colVar();
    }

    void print(std::ostream &os) const
    { os << "("; _u.print(os);os <<"*";_v.print(os);os << ")"; }
};

/*
  Expression for multiplication operation (third version)

  Scalar multiplication
*/
template <typename E2>
class mult_expr<typename E2::Scalar, E2, false>
    : public _expr<mult_expr<typename E2::Scalar, E2, false> >
// template <typename E> class scmult_expr : public _expr<scmult_expr<E> >
{
public:
    typedef typename E2::Scalar Scalar;
private:
    Scalar const _c;
    typename E2::Nested_t _v;

    //mult_expr(const mult_expr&);
public:
    enum {ScalarValued = E2::ScalarValued, ColBlocks = E2::ColBlocks};
    enum {Space = E2::Space};

    mult_expr(Scalar const & c, _expr<E2> const& v)
    : _c(c), _v(v) { }

    EIGEN_STRONG_INLINE AutoReturn_t eval(const index_t k) const
    {
        return ( _c * _v.eval(k) );

    }

    index_t rows() const { return _v.rows(); }
    index_t cols() const { return _v.cols(); }

    void parse(gsExprHelper<Scalar> & evList) const
    { _v.parse(evList); }


    const gsFeSpace<Scalar> & rowVar() const { return _v.rowVar(); }
    const gsFeSpace<Scalar> & colVar() const { return _v.colVar(); }

    void print(std::ostream &os) const { os << _c <<"*";_v.print(os); }
};


template <typename E1, typename E2>
class collapse_expr : public _expr<collapse_expr<E1, E2> >
{
    typename E1::Nested_t _u;
    typename E2::Nested_t _v;

public:
    enum {ScalarValued = 0, ColBlocks = 0};
    enum { Space = E1::Space + E2::Space };

    typedef typename E1::Scalar Scalar;

    mutable gsMatrix<Scalar> res;

    collapse_expr(_expr<E1> const& u,
                  _expr<E2> const& v)
    : _u(u), _v(v) { }

    //EIGEN_STRONG_INLINE MatExprType
    const gsMatrix<Scalar> &
    eval(const index_t k) const
    {
        const index_t nb = rows();
        const auto tmpA = _u.eval(k);
        const auto tmpB = _v.eval(k);

        if (E1::ColBlocks)
        {
            const index_t ur = _v.rows();
            res.resize(nb, ur);
            for (index_t i = 0; i!=nb; ++i)
            {
                res.row(i).transpose().noalias() = tmpA.middleCols(i*ur,ur) * tmpB;
            }
        }
        else if (E2::ColBlocks)
        {
            const index_t ur = _u.cols();
            res.resize(nb, ur);
            for (index_t i = 0; i!=nb; ++i)
            {
                res.row(i).noalias() = tmpA * tmpB.middleCols(i*ur,ur);
            }
        }

        return res;
    }

    index_t rows() const { return E1::ColBlocks ? _u.cols() / _v.rows() : _v.cols() / _u.cols() ; }
    index_t cols() const { return E1::ColBlocks ? _v.rows()  : _u.cols(); }

    void parse(gsExprHelper<Scalar> & evList) const
    { _u.parse(evList); _v.parse(evList); }

    const gsFeSpace<Scalar> & rowVar() const
    { return E1::ColBlocks ? _u.rowVar() : _v.rowVar(); }
    const gsFeSpace<Scalar> & colVar() const
    {
        GISMO_ERROR("none");
    }

    void print(std::ostream &os) const { _u.print(os); os<<"~"; _v.print(os); }
};

// Multi-matrix collapsed by a vector
template <typename E1, typename E2> //EIGEN_STRONG_INLINE
//collapse_expr<E1,E2> const  operator&(<E1> const& u, _expr<E2> const& v)
collapse_expr<E1,E2> collapse( _expr<E1> const& u, _expr<E2> const& v)
{ return collapse_expr<E1, E2>(u, v); }


/*
  Expression for the Frobenius matrix (or double dot) product (first
  version) Also block-wise

  [A1 A2 A3] . [B1 B2 B3] = [A1.B1  A2.B2  A3.B3]
*/
template <typename E1, typename E2, bool = E2::ColBlocks>
class frprod_expr : public _expr<frprod_expr<E1, E2> >
{
public:
    typedef typename E1::Scalar Scalar;
    enum {ScalarValued = 0, ColBlocks=E2::ColBlocks};
    enum { Space = E1::Space + E2::Space };
    // E1 E2 this (16 cases..)
    // 0  0  0
    // 1  1
    // 2  2
    // 3  3

private:
    typename E1::Nested_t _u;
    typename E2::Nested_t _v;

    mutable gsMatrix<Scalar> res;

public:

    frprod_expr(_expr<E1> const& u, _expr<E2> const& v)
    : _u(u), _v(v)
    {
        //todo: add check() functions, which will evaluate expressions on an empty matrix (no points) to setup initial dimensions ???
        //GISMO_ASSERT(_u.rows() == _v.rows(),
        //             "Wrong dimensions "<<_u.rows()<<"!="<<_v.rows()<<" in % operation");
        //GISMO_ASSERT(_u.cols() == _v.cols(),
        //             "Wrong dimensions "<<_u.cols()<<"!="<<_v.cols()<<" in % operation");
    }

    const gsMatrix<Scalar> & eval(const index_t k) const //todo: specialize for nb==1
    {
        // assert _u.size()==_v.size()
        const index_t rb = _u.rows(); //==cb
        const index_t nb = _u.cols() / rb;
        auto A = _u.eval(k);
        auto B = _v.eval(k);
        res.resize(nb, nb);
        for (index_t i = 0; i!=nb; ++i) // all with all
            for (index_t j = 0; j!=nb; ++j)
                res(i,j) =
                    (A.middleCols(i*rb,rb).array() * B.middleCols(j*rb,rb).array()).sum();
        return res;
    }

    index_t rows() const { return _u.cols() / _u.rows(); }
    index_t cols() const { return _u.cols() / _u.rows(); }

    void parse(gsExprHelper<Scalar> & evList) const
    { _u.parse(evList); _v.parse(evList); }

    const gsFeSpace<Scalar> & rowVar() const { return _u.rowVar(); }
    const gsFeSpace<Scalar> & colVar() const { return _v.rowVar(); }

    void print(std::ostream &os) const
    { os << "("; _u.print(os); os<<" % "; _v.print(os); os<<")";}
};

/*

  Expression for the Frobenius matrix (or double dot) product (second
  version), When left hand only side is block-wise

  [A1 A2 A3] : B = [A1:B  A2:B  A3:B]
*/
template <typename E1, typename E2>
class frprod_expr<E1,E2,false> : public _expr<frprod_expr<E1, E2,false> >
{
public:
    typedef typename E1::Scalar Scalar;
    enum {ScalarValued = 0, Space = E1::Space, ColBlocks= E1::ColBlocks};

private:
    typename E1::Nested_t _u;
    typename E2::Nested_t _v;

    mutable gsMatrix<Scalar> res;

public:

    frprod_expr(_expr<E1> const& u, _expr<E2> const& v)
    : _u(u), _v(v)
    {
        // gsInfo << "expression is space ? "<<E1::Space <<"\n"; _u.print(gsInfo);
        // GISMO_ASSERT(_u.rows() == _v.rows(),
        //              "Wrong dimensions "<<_u.rows()<<"!="<<_v.rows()<<" in % operation");
        // GISMO_ASSERT(_u.cols() == _v.cols(),
        //              "Wrong dimensions "<<_u.cols()<<"!="<<_v.cols()<<" in % operation");
    }

    const gsMatrix<Scalar> & eval(const index_t k) const //todo: specialize for nb==1
    {
        // assert _u.size()==_v.size()
        auto A = _u.eval(k);
        auto B = _v.eval(k);
        const index_t rb = A.rows(); //==cb
        const index_t nb = A.cols() / rb;
        res.resize(nb, 1);
        for (index_t i = 0; i!=nb; ++i) // all with all
            res(i,0) =
                (A.middleCols(i*rb,rb).array() * B.array()).sum();
        return res;
    }

    index_t rows() const { return _u.cols() / _u.rows(); }
    index_t cols() const { return 1; }

    void parse(gsExprHelper<Scalar> & evList) const
    { _u.parse(evList); _v.parse(evList); }


    const gsFeSpace<Scalar> & rowVar() const { return _u.rowVar(); }
    const gsFeSpace<Scalar> & colVar() const { return _v.rowVar(); }

    void print(std::ostream &os) const
    { os << "("; _u.print(os); os<<" % "; _v.print(os); os<<")";}
};

/*
  Expression for scalar division operation (first version)
*/
template <typename E1, typename E2>
class divide_expr : public _expr<divide_expr<E1,E2> >
{
    typename E1::Nested_t _u;
    typename E2::Nested_t _v;

public:
    typedef typename E1::Scalar Scalar;

public:
    enum {ScalarValued = E1::ScalarValued, ColBlocks= E2::ColBlocks};
    enum {Space = E1::Space}; // The denominator E2 has to be scalar.

    divide_expr(_expr<E1> const& u, _expr<E2> const& v)
    : _u(u), _v(v)
    {
        GISMO_STATIC_ASSERT(E2::ScalarValued, "The denominator needs to be scalar valued.");
    }

    AutoReturn_t eval(const index_t k) const
    { return ( _u.eval(k) / _v.eval(k) ); }

    index_t rows() const { return _u.rows(); }
    index_t cols() const { return _u.cols(); }

    void parse(gsExprHelper<Scalar> & evList) const
    { _u.parse(evList); _v.parse(evList); }


    const gsFeSpace<Scalar> & rowVar() const { return _u.rowVar(); }
    const gsFeSpace<Scalar> & colVar() const { return _u.colVar(); }

    void print(std::ostream &os) const
    { os << "("; _u.print(os);os <<" / ";_v.print(os);os << ")"; }
};

/*
  Division specialization (second version) for constant value denominator
*/
template <typename E1>
class divide_expr<E1,typename E1::Scalar>
    : public _expr<divide_expr<E1,typename E1::Scalar> >
{
public:
    typedef typename E1::Scalar Scalar;

private:
    typename E1::Nested_t _u;
    Scalar  const   _c;

public:
    enum {Space= E1::Space, ScalarValued = E1::ScalarValued, ColBlocks= E1::ColBlocks};

    divide_expr(_expr<E1> const& u, Scalar const  c)
    : _u(u), _c(c) { }

    AutoReturn_t eval(const index_t k) const
    { return ( _u.eval(k) / _c ); }

    index_t rows() const { return _u.rows(); }
    index_t cols() const { return _u.cols(); }

    void parse(gsExprHelper<Scalar> & evList) const
    { _u.parse(evList); }


    const gsFeSpace<Scalar> & rowVar() const { return _u.rowVar(); }
    const gsFeSpace<Scalar> & colVar() const { return _u.colVar(); }

    void print(std::ostream &os) const
    { os << "("; _u.print(os);os <<"/"<< _c << ")"; }
};

/*
  Division specialization (third version) for constant value
  numerator
*/
template <typename E2>
class divide_expr<typename E2::Scalar,E2>
    : public _expr<divide_expr<typename E2::Scalar,E2> >
{
public:
    typedef typename E2::Scalar Scalar;

private:
    Scalar  const   _c;
    typename E2::Nested_t _u;
public:
    enum {Space= 0, ScalarValued = 1, ColBlocks= 0};

    divide_expr(Scalar const c, _expr<E2> const& u)
    : _c(c), _u(u)
    { GISMO_STATIC_ASSERT(E2::ScalarValued, "The denominator needs to be scalar valued."); }

    Scalar eval(const index_t k) const
    { return ( _c / _u.val().eval(k) ); }

    index_t rows() const { return 0; }
    index_t cols() const { return 0; }

    void parse(gsExprHelper<Scalar> & evList) const
    { _u.parse(evList); }


    const gsFeSpace<Scalar> & rowVar() const { return false; }
    const gsFeSpace<Scalar> & colVar() const { return false; }

    void print(std::ostream &os) const
    { os << "("<< _c <<"/";_u.print(os);os << ")";}
};

/*
  Expression for addition operation
*/
template <typename E1, typename E2>
class add_expr : public _expr<add_expr<E1, E2> >
{
    typename E1::Nested_t _u;
    typename E2::Nested_t _v;

public:
    enum {ScalarValued = E1::ScalarValued && E2::ScalarValued,
          ColBlocks = E1::ColBlocks || E2::ColBlocks };
    enum {Space = E1::Space}; // == E2::Space

    typedef typename E1::Scalar Scalar;

    add_expr(_expr<E1> const& u, _expr<E2> const& v)
    : _u(u), _v(v)
    {
        //GISMO_ASSERT((int)E1::ColBlocks == (int)E2::ColBlocks,
        //             "Error: "<< E1::ColBlocks <<"!="<< E2::ColBlocks);
    }
    mutable Temporary_t res;

    const Temporary_t & eval(const index_t k) const
    {
        GISMO_ASSERT(_u.rows() == _v.rows(),
                     "Wrong dimensions "<<_u.rows()<<"!="<<_v.rows()<<" in + operation:\n"
                     << _u <<" plus \n" << _v );
        GISMO_ASSERT(_u.cols() == _v.cols(),
                     "Wrong dimensions "<<_u.cols()<<"!="<<_v.cols()<<" in + operation:\n"
                     << _u <<" plus \n" << _v );
        res = _u.eval(k) + _v.eval(k);
        return res;
    }

    index_t rows() const { return _u.rows(); }
    index_t cols() const { return _u.cols(); }

    void parse(gsExprHelper<Scalar> & evList) const
    { _u.parse(evList); _v.parse(evList); }


    index_t cardinality_impl() const { return _u.cardinality_impl(); }

    const gsFeSpace<Scalar> & rowVar() const { return _u.rowVar(); }
    const gsFeSpace<Scalar> & colVar() const { return _v.colVar(); }

    void print(std::ostream &os) const
    { os << "("; _u.print(os);os <<" + ";_v.print(os);os << ")"; }
};

/*// testing, |, ^, &, <<, >>, ||, &&,  unary ~
  template <typename E1, typename E2> add_expr<E1,E2> const
  operator|(_expr<E1> const& u, _expr<E2> const& v)
  { return add_expr<E1, E2>(u, v); }
  template <typename E1, typename E2> add_expr<E1,E2> const
  operator^(_expr<E1> const& u, _expr<E2> const& v)
  { return add_expr<E1, E2>(u, v); }
*/


/*
  lincom_expr (lc) ?
  Expression for (square) matrix summation operation

  M [r x r*k] is a list of matrices
  Summation is done over k,
  [M1 M2 .. Mk]

  u [s x k] is a list of vectors

  Computed quantity is of size [r x r*s] and contains
  [ ... sum_k(Mk * u(s,k) ) ... ]_s
*/
template <typename E1, typename E2>
class summ_expr : public _expr<summ_expr<E1,E2> >
{
public:
    typedef typename E1::Scalar Scalar;

    enum {Space = E1::Space, ScalarValued= 0, ColBlocks= 1};

    summ_expr(E1 const& u, E2 const& M) : _u(u), _M(M) { }

    const gsMatrix<Scalar> & eval(const index_t k) const
    {
        auto sl   = _u.eval(k);
        const index_t sr = sl.rows();
        auto ml   = _M.eval(k);
        const index_t mr = ml.rows();
        const index_t mb = ml.cols() / mr;

        GISMO_ASSERT(_M.cols()==_M.rows(),"Matrix must be square: "<< _M.rows()<<" x "<< _M.cols() << " expr: "<< _M );
        GISMO_ASSERT(_M.cardinality()==_u.cols(),"cardinality must match vector, but card(M)="<<_M.cardinality()<<" and cols(u)="<<_u.cols());

        res.setZero(mr, sr * mr);
        for (index_t i = 0; i!=sr; ++i)
            for (index_t t = 0; t!=mb; ++t) // lc
                res.middleCols(i*mr,mr) += sl(i,t) * ml.middleCols(t*mr,mr);
        return res;
    }

    index_t rows() const { return _M.rows(); }
    index_t cols() const { return _M.rows(); } //_u.rows()

    void parse(gsExprHelper<Scalar> & evList) const
    { _u.parse(evList); _M.parse(evList); }

    const gsFeSpace<Scalar> & rowVar() const { return _u.rowVar(); }
    const gsFeSpace<Scalar> & colVar() const { return gsNullExpr<Scalar>::get(); }

    index_t cardinality_impl() const {
        GISMO_ERROR("A");
        return 0;
    }

    void print(std::ostream &os) const
    { os << "sum("; _M.print(os); os<<","; _u.print(os); os<<")"; }

private:
    typename E1::Nested_t _u;
    typename E2::Nested_t _M;

    mutable gsMatrix<Scalar> res;
};


/*
  Expression for subtraction operation
*/
template <typename E1, typename E2>
class sub_expr : public _expr<sub_expr<E1, E2> >
{
    typename E1::Nested_t _u;
    typename E2::Nested_t _v;

public:
    enum {ScalarValued = E1::ScalarValued && E2::ScalarValued,
          ColBlocks = E1::ColBlocks || E2::ColBlocks };
    enum {Space = E1::Space}; // == E2::Space

    typedef typename E1::Scalar Scalar;

    sub_expr(_expr<E1> const& u, _expr<E2> const& v)
    : _u(u), _v(v)
    {
        //GISMO_STATIC_ASSERT((int)E1::ColBlocks == (int)E2::ColBlocks, "Cannot subtract if the number of colums do not agree.");
    }

    mutable Temporary_t res;
    const Temporary_t & eval(const index_t k) const
    {
        GISMO_ASSERT(_u.rows() == _v.rows(),
                     "Wrong dimensions "<<_u.rows()<<"!="<<_v.rows()<<" in - operation:\n" << _u <<" minus \n" << _v );
        GISMO_ASSERT(_u.cols() == _v.cols(),
                     "Wrong dimensions "<<_u.cols()<<"!="<<_v.cols()<<" in - operation:\n" << _u <<" minus \n" << _v );
        GISMO_ASSERT(_u.cardinality() == _u.cardinality(),
                     "Cardinality "<< _u.cardinality()<<" != "<< _v.cardinality());
        //return (_u.eval(k) - _v.eval(k) ).eval();
        //return (_u.eval(k) - _v.eval(k) ); // any temporary matrices eval(.) will leak mem.
        res = _u.eval(k) - _v.eval(k);
        return res;
    }

    index_t rows() const { return _u.rows(); }
    index_t cols() const { return _u.cols(); }

    void parse(gsExprHelper<Scalar> & evList) const
    { _u.parse(evList); _v.parse(evList); }

    const gsFeSpace<Scalar> & rowVar() const { return _u.rowVar(); }
    const gsFeSpace<Scalar> & colVar() const { return _v.colVar(); }

    index_t cardinality_impl() const
    {
        GISMO_ASSERT(_u.cardinality() == _u.cardinality(),
                     "Cardinality "<< _u.cardinality()<<" != "<< _v.cardinality());
        return _u.cardinality();
    }

    void print(std::ostream &os) const
    { os << "("; _u.print(os); os<<" - ";_v.print(os); os << ")";}
};

/*
  Expression for symmetrization operation
*/
template <typename E>
class symm_expr : public _expr<symm_expr<E> >
{
    typename E::Nested_t _u;

    mutable gsMatrix<typename E::Scalar> tmp;
public:
    typedef typename E::Scalar Scalar;

    enum { Space = (0==E::Space ? 0 : E::Space), ScalarValued= E::ScalarValued, ColBlocks= E::ColBlocks };

    symm_expr(_expr<E> const& u)
    : _u(u) { }

    MatExprType eval(const index_t k) const
    {
        //const MatExprType tmp = _u.eval(k);
        tmp = _u.eval(k);
        // todo: avoid temporary or not ?
        return tmp * tmp.transpose();
    }

    index_t rows() const { return _u.rows(); }
    index_t cols() const { return _u.rows(); }

    void parse(gsExprHelper<Scalar> & evList) const
    { _u.parse(evList); }

    const gsFeSpace<Scalar> & rowVar() const { return _u.rowVar(); }
    const gsFeSpace<Scalar> & colVar() const { return _u.rowVar(); }

    void print(std::ostream &os) const { os << "symm("; _u.print(os); os <<")"; }
};

template <typename E>
class symmetrize_expr : public _expr<symmetrize_expr<E> >
{
    typename E::Nested_t _u;

    mutable gsMatrix<typename E::Scalar> tmp;
public:
    enum { Space = (0==E::Space ? 0 : E::Space), ScalarValued=E::ScalarValued, ColBlocks= E::ColBlocks };
    typedef typename E::Scalar Scalar;

    symmetrize_expr(_expr<E> const& u)
    : _u(u) { }

    MatExprType eval(const index_t k) const
    {
        //const MatExprType tmp = _u.eval(k);
        tmp = _u.eval(k);
        // todo: avoid temporary or not ?
        return tmp + tmp.transpose();
    }

    index_t rows() const { return _u.rows(); }
    index_t cols() const { return _u.rows(); }

    void parse(gsExprHelper<Scalar> & evList) const
    { _u.parse(evList); }

    const gsFeSpace<Scalar> & rowVar() const { return _u.rowVar(); }
    const gsFeSpace<Scalar> & colVar() const { return _u.rowVar(); }
    index_t cardinality_impl() const { return _u.cardinality_impl(); }

    void print(std::ostream &os) const { os << "symmetrize("; _u.print(os); os <<")"; }
};

/* Symmetrization operation
   template <typename E> symm_expr<E> const
   symm(_expr<E> const& u) { return symm_expr<E>(u);}
*/

#undef MatExprType
#undef AutoReturn_t
//----------------------------------------------------------------------------------

// Returns the unit as an expression
//EIGEN_STRONG_INLINE _expr<real_t> one() { return _expr<real_t>(1); }

/// The identity matrix of dimension \a dim
EIGEN_STRONG_INLINE idMat_expr id(const index_t dim) { return idMat_expr(dim); }

/// Absolute value
template<class E> EIGEN_STRONG_INLINE
abs_expr<E> abs(const E & u) { return abs_expr<E>(u); }

/// The gradient of a variable
template<class E> EIGEN_STRONG_INLINE
grad_expr<E> grad(const E & u) { return grad_expr<E>(u); }

/// The derivative of the jacobian of a geometry map with respect to a coordinate.
template<class E> EIGEN_STRONG_INLINE
dJacdc_expr<E> dJacdc(const E & u, index_t c) { return dJacdc_expr<E>(u,c); }

/// The curl of a finite element variable
template<class T> EIGEN_STRONG_INLINE
curl_expr<T> curl(const gsFeVariable<T> & u) { return curl_expr<T>(u); }

/// The nabla (\f$\nabla\f$) of a finite element variable
template<class T> EIGEN_STRONG_INLINE
nabla_expr<T> nabla(const gsFeVariable<T> & u) { return nabla_expr<T>(u); }

/// The (outer pointing) boundary normal of a geometry map
template<class T> EIGEN_STRONG_INLINE
onormal_expr<T> nv(const gsGeometryMap<T> & u) { return onormal_expr<T>(u); }

template<class T> EIGEN_STRONG_INLINE
normal_expr<T> sn(const gsGeometryMap<T> & u) { return normal_expr<T>(u); }

/// The tangent boundary vector of a geometry map in 2D
template<class T> EIGEN_STRONG_INLINE
tangent_expr<T> tv(const gsGeometryMap<T> & u) { return tangent_expr<T>(u); }

template<class E> EIGEN_STRONG_INLINE
lapl_expr<E> lapl(const symbol_expr<E> & u) { return lapl_expr<E>(u); }

template<class T> EIGEN_STRONG_INLINE
lapl_expr<gsFeSolution<T> > lapl(const gsFeSolution<T> & u)
{ return lapl_expr<gsFeSolution<T> >(u); }

/// The second fundamental form of \a G
template<class T> EIGEN_STRONG_INLINE fform2nd_expr<T> fform2nd(const gsGeometryMap<T> & G)
{ return fform2nd_expr<T>(G); }

/// The Jacobian matrix of a FE variable
template<class E> EIGEN_STRONG_INLINE
jac_expr<E> jac(const symbol_expr<E> & u) { return jac_expr<E>(u); }

/// The Jacobian matrix of a geometry map
template<class T> EIGEN_STRONG_INLINE
jac_expr<gsGeometryMap<T> > jac(const gsGeometryMap<T> & G) {return jac_expr<gsGeometryMap<T> >(G);}

template<class E> EIGEN_STRONG_INLINE
hess_expr<E> hess(const symbol_expr<E> & u) { return hess_expr<E>(u); }

/// The hessian of a geometry map
template<class T> EIGEN_STRONG_INLINE
hess_expr<gsGeometryMap<T> > hess(const gsGeometryMap<T> & u) { return hess_expr<gsGeometryMap<T> >(u); }

/// The hessian of a solution variable
template<class T> EIGEN_STRONG_INLINE
hess_expr<gsFeSolution<T> > hess(const gsFeSolution<T> & u) { return hess_expr<gsFeSolution<T> >(u); }

/// The partial derivatives of the Jacobian matrix of a geometry map
template<class T> EIGEN_STRONG_INLINE
dJacG_expr<T> dJac(const gsGeometryMap<T> & G) { return dJacG_expr<T>(G); }

/// The measure of a geometry map
template<class T> EIGEN_STRONG_INLINE
meas_expr<T> meas(const gsGeometryMap<T> & G) { return meas_expr<T>(G); }

/// Multiplication operator for expressions
template <typename E1, typename E2> EIGEN_STRONG_INLINE
mult_expr<E1,E2> const operator*(_expr<E1> const& u, _expr<E2> const& v)
{ return mult_expr<E1, E2>(u, v); }

template <typename E2> EIGEN_STRONG_INLINE
mult_expr<typename E2::Scalar,E2,false> const
operator*(typename E2::Scalar const& u, _expr<E2> const& v)
{ return mult_expr<typename E2::Scalar, E2, false>(u, v); }
//{ return mult_expr<_expr<typename E2::Scalar>,E2, false>(u, v); }

template <typename E1> EIGEN_STRONG_INLINE
mult_expr<typename E1::Scalar,E1,false> const
operator*(_expr<E1> const& v, typename E1::Scalar const& u)
{ return mult_expr<typename E1::Scalar,E1, false>(u, v); }
//{ return mult_expr<_expr<typename E1::Scalar>,E1, false>(u, v); }

template <typename E1> EIGEN_STRONG_INLINE
mult_expr<typename E1::Scalar,E1,false> const
operator-(_expr<E1> const& u)
{ return mult_expr<typename E1::Scalar,E1, false>(-1, u); }
//{ return mult_expr<_expr<typename E1::Scalar>,E1, false>(-1, u); }

/*
  template <typename E1> mult_expr<gsMatrix<typename E1::Scalar>,E1,false> const
  operator*(gsMatrix<typename E1::Scalar> const& u, _expr<E1> const& v)
  { return mult_expr<gsMatrix<typename E1::Scalar>,E1, false>(u, v); }
*/

/// Frobenious product (also known as double dot product) operator for expressions
template <typename E1, typename E2> EIGEN_STRONG_INLINE
frprod_expr<E1,E2> const  operator%(_expr<E1> const& u, _expr<E2> const& v)
{ return frprod_expr<E1, E2>(u, v); }

/// Scalar division operator for expressions
template <typename E1, typename E2> EIGEN_STRONG_INLINE
divide_expr<E1,E2> const operator/(_expr<E1> const& u, _expr<E2> const& v)
{ return divide_expr<E1,E2>(u, v); }

template <typename E> EIGEN_STRONG_INLINE
divide_expr<E,typename E::Scalar> const
operator/(_expr<E> const& u, const typename E::Scalar v)
{ return divide_expr<E,typename E::Scalar>(u, v); }

template <typename E> EIGEN_STRONG_INLINE
divide_expr<typename E::Scalar,E> const
operator/(const typename E::Scalar u, _expr<E> const& v)
{ return divide_expr<typename E::Scalar,E>(u, v); }

/// Addition operator for expressions
template <typename E1, typename E2> EIGEN_STRONG_INLINE
add_expr<E1,E2> const operator+(_expr<E1> const& u, _expr<E2> const& v)
{ return add_expr<E1, E2>(u, v); }

/// Matrix-summation operator for expressions
template <typename E1, typename E2> EIGEN_STRONG_INLINE
summ_expr<E1,E2> const summ(E1 const & u, E2 const& M)
{ return summ_expr<E1,E2>(u, M); }

/// Matrix by space TODO: find better name and/or description? And is this the best place?
/// [Jg Jg Jg] * Jb ..
template <typename E1, typename E2> EIGEN_STRONG_INLINE
matrix_by_space_expr<E1,E2> const matrix_by_space(E1 const & u, E2 const& v)
{ return matrix_by_space_expr<E1,E2>(u, v); }

/// Matrix by space TODO: find better name and/or description? And is this the best place?
/// [Jg Jg Jg] * Jb ..
template <typename E1, typename E2> EIGEN_STRONG_INLINE
matrix_by_space_expr_tr<E1,E2> const matrix_by_space_tr(E1 const & u, E2 const& v)
{ return matrix_by_space_expr_tr<E1,E2>(u, v); }

/// Subtraction operator for expressions
template <typename E1, typename E2> EIGEN_STRONG_INLINE
sub_expr<E1,E2> const operator-(_expr<E1> const& u, _expr<E2> const& v)
{ return sub_expr<E1, E2>(u, v); }

template <typename E2> EIGEN_STRONG_INLINE
sub_expr<_expr<typename E2::Scalar>,E2> const
operator-(typename E2::Scalar const& s, _expr<E2> const& v)
{
    // assert E2::ScalarValued
    return sub_expr<_expr<typename E2::Scalar>, E2>(_expr<typename E2::Scalar>(s), v);
}


// Shortcuts for common quantities, for instance function
// transformations by the geometry map \a G
#define GISMO_SHORTCUT_VAR_EXPRESSION(name,impl) template<class E> EIGEN_STRONG_INLINE \
    auto name(const E & u) -> decltype(impl) { return impl; }
#define GISMO_SHORTCUT_MAP_EXPRESSION(name,impl) template<class T> EIGEN_STRONG_INLINE \
    auto name(const gsGeometryMap<T> & G)  -> decltype(impl) { return impl; }
#define GISMO_SHORTCUT_PHY_EXPRESSION(name,impl) template<class E> EIGEN_STRONG_INLINE \
    auto name(const E & u, const gsGeometryMap<typename E::Scalar> & G)  -> decltype(impl) { return impl; }

// Divergence
GISMO_SHORTCUT_VAR_EXPRESSION(  div, jac(u).trace() )
GISMO_SHORTCUT_PHY_EXPRESSION( idiv, ijac(u,G).trace()    )

// The unit (normalized) boundary (outer pointing) normal
GISMO_SHORTCUT_MAP_EXPRESSION(unv, nv(G).normalized()   ) //(!) bug + mem. leak

GISMO_SHORTCUT_PHY_EXPRESSION(igrad, grad(u)*jac(G).ginv() ) // transpose() problem ??
GISMO_SHORTCUT_VAR_EXPRESSION(igrad, grad(u) ) // u is presumed to be defined over G

GISMO_SHORTCUT_PHY_EXPRESSION( ijac, jac(u) * jac(G).ginv())

// note and todo: does this work for non-scalar solutions?
GISMO_SHORTCUT_PHY_EXPRESSION(ihess,
                              jac(G).ginv().tr()*( hess(u) - summ(igrad(u,G),hess(G)) ) * jac(G).ginv() )
GISMO_SHORTCUT_VAR_EXPRESSION(ihess, hess(u) )

GISMO_SHORTCUT_PHY_EXPRESSION(ilapl, ihess(u,G).trace()   )
GISMO_SHORTCUT_VAR_EXPRESSION(ilapl, hess(u).trace() )

GISMO_SHORTCUT_VAR_EXPRESSION(fform, jac(u).tr()*jac(u) )

#undef GISMO_SHORTCUT_PHY_EXPRESSION
#undef GISMO_SHORTCUT_VAR_EXPRESSION
#undef GISMO_SHORTCUT_MAP_EXPRESSION

} // namespace expr

} //namespace gismo<|MERGE_RESOLUTION|>--- conflicted
+++ resolved
@@ -69,8 +69,6 @@
     gsDofMapper mapper;
     gsMatrix<T> fixedDofs;
     index_t cont; //int. coupling
-<<<<<<< HEAD
-=======
 
     bool valid() const
     {
@@ -91,7 +89,6 @@
         fixedDofs.clear();
         cont = -1;
     }
->>>>>>> 4da85934
 };
 
 // Forward declaration in gismo namespace
@@ -568,15 +565,9 @@
 
 public:
     enum {Space = 0, ScalarValued= 0, ColBlocks= 0};
-<<<<<<< HEAD
 
     bool isAcross() const { return m_isAcross; }
 
-=======
-
-    bool isAcross() const { return m_isAcross; }
-
->>>>>>> 4da85934
     gsGeometryMap right() const
     {
         gsGeometryMap ac;
@@ -793,17 +784,10 @@
 
     // contains id, mapper, fixedDofs, etc
     gsFeSpaceData<T> * m_sd;
-<<<<<<< HEAD
 
 public:
     enum{Space = 1, ScalarValued=0, ColBlocks=0};// test space
 
-=======
-
-public:
-    enum{Space = 1, ScalarValued=0, ColBlocks=0};// test space
-
->>>>>>> 4da85934
     typedef const gsFeSpace Nested_t; //no ref
 
     typedef T Scalar;
@@ -828,11 +812,7 @@
     index_t   interfaceCont() const {return m_sd->cont;}
     index_t & setInterfaceCont(const index_t _r) const
     {
-<<<<<<< HEAD
-        GISMO_ASSERT(_r>-2 && _r<2, "Invalid or not implemented (r="<<_r<<").");
-=======
         GISMO_ASSERT(_r>-2 && _r<1, "Invalid or not implemented (r="<<_r<<").");
->>>>>>> 4da85934
         return m_sd->cont = _r;
     }
     
@@ -900,7 +880,6 @@
     }
 
     void setup(const gsBoundaryConditions<T> & bc, const index_t dir_values,
-<<<<<<< HEAD
                const index_t _icont = -1, gsDofMapper dofsMapper = gsDofMapper() ) const {
         this->setInterfaceCont(_icont);
 
@@ -920,29 +899,8 @@
                          it != mb->topology().iEnd(); ++it) {
                         mb->matchInterface(*it, m_sd->mapper);
                     }
-=======
-               const index_t _icont = -1) const
-    {
-        this->setInterfaceCont(_icont);
-
-        m_sd->mapper = gsDofMapper(); //reset ?
-
-        const gsMultiBasis<T> * mb = dynamic_cast<const gsMultiBasis<T>*>(&this->source());
-
-        if (mb != nullptr)
-        {
-            m_sd->mapper = gsDofMapper(*mb, this->dim() );
-            //m_mapper.init(*mb, this->dim()); //bug
-            if ( 0==this->interfaceCont() ) // Conforming boundaries ?
-            {
-                for ( gsBoxTopology::const_iiterator it = mb->topology().iBegin();
-                      it != mb->topology().iEnd(); ++it )
-                {
-                    mb->matchInterface(*it, m_sd->mapper);
->>>>>>> 4da85934
                 }
 
-<<<<<<< HEAD
                 // Strong Dirichlet conditions
                 gsMatrix<index_t> bnd;
                 for (typename gsBoundaryConditions<T>::const_iterator
@@ -1011,53 +969,8 @@
                                 m_sd->mapper.matchDof(it->ps.patch, (bnd)(0, 0),
                                                       it->ps.patch, (bnd)(k + 1, 0), cc);
                     }
-=======
-            // Strong Dirichlet conditions
-            gsMatrix<index_t> bnd;
-            for (typename gsBoundaryConditions<T>::const_iterator
-                     it = bc.begin("Dirichlet") ; it != bc.end("Dirichlet"); ++it )
-            {
-                const index_t cc = it->unkComponent();
-                GISMO_ASSERT(static_cast<size_t>(it->ps.patch) < this->mapper().numPatches(),
-                             "Problem: a boundary condition is set on a patch id which does not exist.");
-
-                bnd = mb->basis(it->ps.patch).boundary( it->ps.side() );
-                if (cc==-1)
-                    for (index_t c=0; c!= this->dim(); c++) // for all components
-                        m_sd->mapper.markBoundary(it->ps.patch, bnd, c);
-                else
-                    m_sd->mapper.markBoundary(it->ps.patch, bnd, cc);
-            }
-            // Clamped boundary condition (per DoF)
-            gsMatrix<index_t> bnd1;
-            for (typename gsBoundaryConditions<T>::const_iterator
-                     it = bc.begin("Clamped") ; it != bc.end("Clamped"); ++it )
-            {
-                const index_t cc = it->unkComponent();
-
-                GISMO_ASSERT(static_cast<size_t>(it->ps.patch) < this->mapper().numPatches(),
-                             "Problem: a boundary condition is set on a patch id which does not exist.");
-
-                bnd  = mb->basis(it->ps.patch).boundaryOffset( it->ps.side(), 0);
-                bnd1 = mb->basis(it->ps.patch).boundaryOffset( it->ps.side(), 1);
-                // Cast to tensor b-spline basis
-                if ( mb != NULL) // clamp adjacent dofs
-                {
-                    if ( ! it->ps.parameter() )
-                        bnd.swap(bnd1);
-                    if (cc==-1)
-                        for (index_t c=0; c!= this->dim(); c++) // for all components
-                            for ( index_t k=0; k<bnd.size(); ++k)
-                                m_sd->mapper.matchDof( it->ps.patch, (bnd)(k,0),
-                                                   it->ps.patch, (bnd1)(k,0) , c);
-                    else
-                        for ( index_t k=0; k<bnd.size(); ++k)
-                            m_sd->mapper.matchDof( it->ps.patch, (bnd)(k,0),
-                                               it->ps.patch, (bnd1)(k,0) , cc);
->>>>>>> 4da85934
                 }
 
-<<<<<<< HEAD
                 // corners
                 for (typename gsBoundaryConditions<T>::const_citerator
                              it = bc.cornerBegin(); it != bc.cornerEnd(); ++it) {
@@ -1097,16 +1010,6 @@
                              it = bc.begin("Collapsed"); it != bc.end("Collapsed"); ++it) {
                     GISMO_ASSERT(it->ps.patch == 0,
                                  "Problem: a boundary condition is set on a patch id which does not exist.");
-=======
-            // COLLAPSED
-            for (typename gsBoundaryConditions<T>::const_iterator
-                     it = bc.begin("Collapsed") ; it != bc.end("Collapsed"); ++it )
-            {
-                const index_t cc = it->unkComponent();
-
-                GISMO_ASSERT(static_cast<size_t>(it->ps.patch) < this->mapper().numPatches(),
-                             "Problem: a boundary condition is set on a patch id which does not exist.");
->>>>>>> 4da85934
 
                     bnd = b->boundary(it->ps.side());
                     //const index_t cc = it->unkComponent();
@@ -1130,7 +1033,6 @@
                 }
                 if (1 == this->interfaceCont()) // C^1 matching interface
                 {
-<<<<<<< HEAD
 /*
                     // Not always working bcs of boundaryOffset
 
@@ -1172,24 +1074,11 @@
                             m_sd->mapper.markBoundary(it->ps.patch, bnd, c);
                     else
                         m_sd->mapper.markBoundary(it->ps.patch, bnd, cc);
-=======
-                    // match all DoFs to the first one of the side
-                    if (cc==-1)
-                        for (index_t c=0; c!= this->dim(); c++) // for all components
-                            for ( index_t k=0; k<bnd.size()-1; ++k)
-                                m_sd->mapper.matchDof( it->ps.patch, (bnd)(0,0),
-                                                   it->ps.patch, (bnd)(k+1,0) , c);
-                    else
-                        for ( index_t k=0; k<bnd.size()-1; ++k)
-                            m_sd->mapper.matchDof( it->ps.patch, (bnd)(0,0),
-                                               it->ps.patch, (bnd)(k+1,0) , cc);
->>>>>>> 4da85934
                 }
 /*
                 // Not always working bcs of boundaryOffset
                 // Enfore Neumann weakly!!!
 
-<<<<<<< HEAD
                 for (typename gsBoundaryConditions<real_t>::const_iterator
                              it = bc.begin("Neumann"); it != bc.end("Neumann"); ++it) {
                     const index_t cc = it->unkComponent();
@@ -1274,87 +1163,6 @@
 
             m_sd->mapper.finalize();
         }
-=======
-            // corners
-            for (typename gsBoundaryConditions<T>::const_citerator
-                     it = bc.cornerBegin() ; it != bc.cornerEnd(); ++it )
-            {
-                //assumes (unk == -1 || it->unknown == unk)
-                GISMO_ASSERT(static_cast<size_t>(it->patch) < mb->nBases(),
-                             "Problem: a corner boundary condition is set on a patch id which does not exist.");
-                m_sd->mapper.eliminateDof(mb->basis(it->patch).functionAtCorner(it->corner), it->patch);
-            }
-
-        }
-        else if (const gsBasis<T> * b =
-                 dynamic_cast<const gsBasis<T>*>(&this->source()) )
-        {
-            m_sd->mapper = gsDofMapper(*b,this->dim());
-            gsMatrix<index_t> bnd;
-            for (typename gsBoundaryConditions<T>::const_iterator
-                     it = bc.begin("Dirichlet") ; it != bc.end("Dirichlet"); ++it )
-            {
-                GISMO_ASSERT( it->ps.patch == 0,
-                              "Problem: a boundary condition is set on a patch id which does not exist.");
-
-                bnd = b->boundary( it->ps.side() );
-                const index_t cc = it->unkComponent();
-                m_sd->mapper.markBoundary(0, bnd, cc);
-            }
-
-            m_sd->mapper = gsDofMapper(*b);
-            for (typename gsBoundaryConditions<T>::const_iterator
-                     it = bc.begin("Clamped") ; it != bc.end("Clamped"); ++it )
-            {
-                GISMO_ASSERT( it->ps.patch == 0,
-                              "Problem: a boundary condition is set on a patch id which does not exist.");
-                bnd = b->boundary( it->ps.side() );
-                const index_t cc = it->unkComponent();
-                m_sd->mapper.markBoundary(0, bnd, cc);
-            }
-
-            m_sd->mapper = gsDofMapper(*b);
-            for (typename gsBoundaryConditions<T>::const_iterator
-                     it = bc.begin("Collapsed") ; it != bc.end("Collapsed"); ++it )
-            {
-                GISMO_ASSERT( it->ps.patch == 0,
-                              "Problem: a boundary condition is set on a patch id which does not exist.");
-
-                bnd = b->boundary( it->ps.side() );
-                const index_t cc = it->unkComponent();
-                m_sd->mapper.markBoundary(0, bnd, cc);
-            }
-        }
-        else if (const gsMappedBasis<2,T> * mapb =
-            dynamic_cast<const gsMappedBasis<2,T>*>(&this->source()) )
-        {
-            m_sd->mapper.setIdentity(mapb->nPatches(), mapb->size() , this->dim());
-            gsMatrix<index_t> bnd;
-            for (typename gsBoundaryConditions<T>::const_iterator
-                     it = bc.begin("Dirichlet") ; it != bc.end("Dirichlet"); ++it )
-            {
-                const index_t cc = it->unkComponent();
-                GISMO_ASSERT(static_cast<size_t>(it->ps.patch) < this->mapper().numPatches(),
-                             "Problem: a boundary condition is set on a patch id which does not exist.");
-
-                bnd = mapb->basis(it->ps.patch).boundary( it->ps.side() );
-                if (cc==-1)
-                    for (index_t c=0; c!= this->dim(); c++) // for all components
-                        m_sd->mapper.markBoundary(it->ps.patch, bnd, c);
-                else
-                    m_sd->mapper.markBoundary(it->ps.patch, bnd, cc);
-            }
-        }
-
-        else
-        {
-            GISMO_ASSERT( 0 == bc.size(), "Problem: BCs are ignored.");
-            m_sd->mapper.setIdentity(this->source().nPieces(),
-                                     this->source().size(), this->dim());
-        }
-
-        m_sd->mapper.finalize();
->>>>>>> 4da85934
 
         // Compute Dirichlet node values
         gsDirichletValues(bc, dir_values, *this);
@@ -1483,17 +1291,7 @@
     /// coupled and boundary DoFs
     void extractFull(gsMatrix<T> & result) const
     {
-<<<<<<< HEAD
         index_t offset;
-=======
-        index_t offset, ii, bi;
-        result.resize(_u.mapper().mapSize(),1);
-        for (index_t c=0; c!=_u.dim(); c++)
-            for (size_t j=0; j!=_u.mapper().numPatches(); j++)
-                for (size_t i=0; i!=_u.mapper().patchSize(j); i++) // loop over all DoFs (free and eliminated)
-                {
-                    offset = _u.mapper().offset(j);
->>>>>>> 4da85934
 
         const index_t dim = _u.dim();
 
@@ -2098,7 +1896,6 @@
 /**
    Expression for turning a vector into a diagonal matrix
 */
-<<<<<<< HEAD
 template<class E>
 class asdiag_expr : public _expr<asdiag_expr<E> >
 {
@@ -2139,66 +1936,6 @@
     void print(std::ostream &os) const { os << "diag("; _u.print(os); os <<")";}
 };
 
-=======
->>>>>>> 4da85934
-template<class E>
-class asdiag_expr : public _expr<asdiag_expr<E> >
-{
-public:
-    typedef typename E::Scalar Scalar;
-<<<<<<< HEAD
-    enum {ScalarValued = 0, Space = E::Space, ColBlocks = E::ColBlocks};
-=======
->>>>>>> 4da85934
-private:
-    typename E::Nested_t _u;
-    mutable gsMatrix<Scalar> res;
-
-public:
-    enum{Space = E::Space, ScalarValued= 0, ColBlocks= E::ColBlocks};
-
-    asdiag_expr(_expr<E> const& u) : _u(u) { }
-
-public:
-
-    const gsMatrix<Scalar> & eval(const index_t k) const
-    {
-        auto m = _u.eval(k);
-        const index_t r = m.rows();
-        const index_t c = m.cols();
-        res.resize(r,r*c);
-        for (index_t i = 0; i!=c; ++i)
-            res.middleCols(i*r,r) = m.col(i).asDiagonal();
-        return res;
-    }
-
-<<<<<<< HEAD
-    index_t rows() const { return _u.rows(); }
-    index_t cols() const { return 1; }
-    void setFlag() const { _u.setFlag(); }
-
-    void parse(gsExprHelper<Scalar> & evList) const
-    { _u.parse(evList); }
-
-=======
->>>>>>> 4da85934
-    const gsFeSpace<Scalar> & rowVar() const { return _u.rowVar(); }
-    const gsFeSpace<Scalar> & colVar() const { return _u.colVar(); }
-
-    index_t cardinality_impl() const { return _u.cardinality_impl(); }
-
-<<<<<<< HEAD
-    void print(std::ostream &os) const { os << "rowsum("; _u.print(os); os<<")"; }
-=======
-    index_t rows() const { return _u.rows(); }
-    index_t cols() const { return _u.rows() * _u.cols(); }
-    void parse(gsExprHelper<Scalar> & evList) const
-    { _u.parse(evList); }
-
-    void print(std::ostream &os) const { os << "diag("; _u.print(os); os <<")";}
->>>>>>> 4da85934
-};
-
 template<class E>
 class rowsum_expr  : public _expr<rowsum_expr<E> >
 {
@@ -2233,23 +1970,6 @@
     const gsFeSpace<Scalar> & colVar() const { return _u.colVar(); }
     index_t cardinality_impl() const { return _u.cardinality_impl(); }
 
-<<<<<<< HEAD
-    void print(std::ostream &os) const { os << "colsum("; _u.print(os); os<<")"; }
-};
-
-/**
-   Expression for the identity matrix
-*/
-class idMat_expr : public _expr<idMat_expr >
-{
-public:
-    typedef real_t Scalar;
-    enum {Space = 0, ScalarValued = 0, ColBlocks = 0};
-private:
-    index_t _dim;
-
-public:
-=======
     void print(std::ostream &os) const { os << "rowsum("; _u.print(os); os<<")"; }
 };
 
@@ -2302,7 +2022,6 @@
     index_t _dim;
 
 public:
->>>>>>> 4da85934
     idMat_expr(const index_t dim) : _dim(dim) { }
 
 public:
@@ -2497,8 +2216,6 @@
 
     void parse(gsExprHelper<Scalar> & evList) const
     { _u.parse(evList); _v.parse(evList); }
-<<<<<<< HEAD
-=======
 
     const gsFeSpace<Scalar> & rowVar() const { return _v.rowVar(); }
     const gsFeSpace<Scalar> & colVar() const { return _v.colVar(); }
@@ -2533,18 +2250,9 @@
     index_t cols() const { return 0; }
     void parse(gsExprHelper<Scalar> & evList) const
     { _u.parse(evList); }
->>>>>>> 4da85934
 
     static bool isScalar() { return true; }
 
-<<<<<<< HEAD
-    void print(std::ostream &os) const { os << "matrix_by_space_tr("; _u.print(os); os<<")"; }
-};
-
-/*
-  Adaptor for scalar-valued expression
-*/
-=======
     const gsFeSpace<Scalar> & rowVar() const {return gsNullExpr<Scalar>::get();}
     const gsFeSpace<Scalar> & colVar() const {return gsNullExpr<Scalar>::get();}
 
@@ -2562,7 +2270,6 @@
     eval_impl(const U & u, const index_t k) { return u.eval(k).value(); }
 };
 
->>>>>>> 4da85934
 template<class E>
 class abs_expr  : public _expr<abs_expr<E> >
 {
@@ -2604,47 +2311,6 @@
     eval_impl(const U & u, const index_t k) { return u.eval(k).cwiseAbs(); }
 };
 
-template<class E>
-class abs_expr  : public _expr<abs_expr<E> >
-{
-    typename E::Nested_t _u;
-
-public:
-    typedef typename E::Scalar Scalar;
-    abs_expr(_expr<E> const& u) : _u(u)
-    {
-        // rows/cols not known at construction time
-        //GISMO_ASSERT(u.rows()*u.cols()<=1, "Expression\n"<<u<<"is not a scalar.");
-    }
-
-public:
-    enum {Space= 0, ScalarValued= 1, ColBlocks= 0};
-
-    Scalar eval(const index_t k) const { return abs_expr::eval_impl(_u,k); }
-
-    index_t rows() const { return 0; }
-    index_t cols() const { return 0; }
-    void parse(gsExprHelper<Scalar> & evList) const
-    { _u.parse(evList); }
-
-    static bool isScalar() { return true; }
-
-    const gsFeSpace<Scalar> & rowVar() const {return gsNullExpr<Scalar>::get();}
-    const gsFeSpace<Scalar> & colVar() const {return gsNullExpr<Scalar>::get();}
-
-    void print(std::ostream &os) const { _u.print(os); }
-
-    // Math functions. eg
-    // sqrt_mexpr<T> sqrt() { return sqrt_mexpr<T>(*this); }
-private:
-    template<class U> static inline
-    typename util::enable_if<U::ScalarValued,Scalar>::type
-    eval_impl(const U & u, const index_t k) {return math::abs(u.eval(k)); }
-    template<class U> static inline
-    typename util::enable_if<!U::ScalarValued,Scalar>::type
-    eval_impl(const U & u, const index_t k) { return u.eval(k).cwiseAbs(); }
-};
-
 /*
   Expression for the gradient of a finite element variable
 
@@ -2699,7 +2365,6 @@
     {
         return u.eval(k);
     }
-<<<<<<< HEAD
 };
 
 /*
@@ -2767,75 +2432,6 @@
   Expression for the derivative of the jacobian of a spline geometry map,
   with respect to the coordinate c.
 
-=======
-};
-
-/*
-  \brief Expression for the gradient of a finite element variable
-
-  Transposed gradient vectors are returned as a matrix.
-  This specialization is for a gsFeSolution object
-*/
-
-template<class T>
-class grad_expr<gsFeSolution<T> > : public _expr<grad_expr<gsFeSolution<T> > >
-{
-protected:
-    const gsFeSolution<T> _u;
-
-public:
-    typedef T Scalar;
-    enum {Space = 0, ScalarValued= 0, ColBlocks= 0};
-
-    explicit grad_expr(const gsFeSolution<T> & u) : _u(u) { }
-
-    mutable gsMatrix<T> res;
-    const gsMatrix<T> & eval(index_t k) const
-    {
-        GISMO_ASSERT(1==_u.data().actives.cols(), "Single actives expected");
-
-        res.setZero(_u.dim(), _u.parDim());
-        const gsDofMapper & map = _u.mapper();
-        for (index_t c = 0; c!= _u.dim(); c++)
-        {
-            for (index_t i = 0; i!=_u.data().actives.size(); ++i)
-            {
-                const index_t ii = map.index(_u.data().actives.at(i), _u.data().patchId,c);
-                if ( map.is_free_index(ii) ) // DoF value is in the solVector
-                {
-                    res.row(c) += _u.coefs().at(ii) *
-                        _u.data().values[1].col(k).segment(i*_u.parDim(), _u.parDim()).transpose();
-                }
-                else
-                {
-                    res.row(c) +=
-                        _u.fixedPart().at( map.global_to_bindex(ii) ) *
-                        _u.data().values[1].col(k).segment(i*_u.parDim(), _u.parDim()).transpose();
-                }
-            }
-        }
-        return res;
-    }
-
-    index_t rows() const {return _u.dim();}
-
-    index_t cols() const {return _u.parDim(); }
-
-    void parse(gsExprHelper<Scalar> & evList) const
-    {
-        _u.parse(evList);                         // add symbol
-        evList.add(_u.space());
-        _u.data().flags |= NEED_GRAD|NEED_ACTIVE; // define flags
-    }
-
-    void print(std::ostream &os) const { os << "grad(s)"; }
-};
-
-/*
-  Expression for the derivative of the jacobian of a spline geometry map,
-  with respect to the coordinate c.
-
->>>>>>> 4da85934
   It returns a matrix with the gradient of u in row d.
 */
 template<class E>
@@ -3497,11 +3093,7 @@
 class hess_expr<gsFeSolution<T> > : public _expr<hess_expr<gsFeSolution<T> > >
 {
 protected:
-<<<<<<< HEAD
-    const gsFeSolution<T> _u;
-=======
     const gsFeSolution<T> & _u;
->>>>>>> 4da85934
 
 public:
     typedef T Scalar;
@@ -3521,10 +3113,7 @@
         index_t numDers = pdim*(pdim+1)/2;
         gsMatrix<T> deriv2;
 
-<<<<<<< HEAD
         // In the scalar case, the hessian is returned as a pdim x pdim matrix
-=======
->>>>>>> 4da85934
         if (1==_u.dim())
         {
             res.setZero(numDers,1);
@@ -3540,7 +3129,6 @@
             secDerToHessian(res, pdim, deriv2);
             res.swap(deriv2);
             res.resize(pdim,pdim);
-<<<<<<< HEAD
         }
         // In the vector case, the hessian is returned as a matrix where each row corresponds to the component of the solution and contains the derivatives in the columns
         else
@@ -3558,29 +3146,10 @@
                 }
         }
         return res;
-=======
-            return res;
-        }
-
-        res.setZero(rows(), numDers);
-        for (index_t c = 0; c!= _u.dim(); c++)
-            for (index_t i = 0; i!=numActs; ++i)
-            {
-                const index_t ii = map.index(_u.data().actives.at(i), _u.data().patchId,c);
-                deriv2 = _u.space().data().values[2].block(i*numDers,k,numDers,1).transpose(); // start row, start col, rows, cols
-                if ( map.is_free_index(ii) ) // DoF value is in the solVector
-                    res.row(c) += _u.coefs().at(ii) * deriv2;
-                else
-                    res.row(c) +=_u.fixedPart().at( map.global_to_bindex(ii) ) * deriv2;
-            }
-        return res;
-
->>>>>>> 4da85934
     }
 
     index_t rows() const
     {
-<<<<<<< HEAD
         if (1==_u.dim())
             return _u.parDim();
         else
@@ -3593,21 +3162,11 @@
         // second derivatives in the columns; i.e. [d11, d22, d33, d12, d13, d23]
         else
             return _u.parDim() * (_u.parDim() + 1) / 2;
-=======
-        return _u.dim(); //  number of components
-    }
-    index_t cols() const
-    {// second derivatives in the columns; i.e. [d11, d22, d33, d12, d13, d23]
-        return _u.parDim() * (_u.parDim() + 1) / 2;
->>>>>>> 4da85934
-    }
-
-    void parse(gsExprHelper<Scalar> & evList) const
-    {
-<<<<<<< HEAD
+    }
+
+    void parse(gsExprHelper<Scalar> & evList) const
+    {
         _u.parse(evList);                         // add symbol
-=======
->>>>>>> 4da85934
         evList.add(_u.space());
         _u.data().flags |= NEED_ACTIVE | NEED_VALUE | NEED_DERIV2;
     }
