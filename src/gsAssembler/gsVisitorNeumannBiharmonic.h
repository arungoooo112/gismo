/** @file gsVisitorNeumannBiharmonic.h

    @brief Neumann conditions visitor for 4th order problems.

    This file is part of the G+Smo library. 

    This Source Code Form is subject to the terms of the Mozilla Public
    License, v. 2.0. If a copy of the MPL was not distributed with this
    file, You can obtain one at http://mozilla.org/MPL/2.0/.
    
    Author(s): A. Mantzaflaris, J. Sogn
*/

#pragma once

namespace gismo
{

/** \brief Visitor for Neumann boundary condition for the biharmonic equation.
 *
 * Visitor for boundary condition term of the form:\n
 * Let g be the function given BVP formulation, typically
 * \f[ g = \Delta u\f].
 * Then this visitor adds the follow term on the right-hand side.
 * \f[ (g, \nabla v \cdot \mathbf{n})_\Gamma \f]
 * Where v is the test function and \f[ \Gamma \f] is the boundary.
 */
template <class T>
class gsVisitorNeumannBiharmonic
{
public:

    gsVisitorNeumannBiharmonic(const gsPde<T> & , const boundary_condition<T> & s)
    : neudata_ptr( s.function().get() ), side(s.side())
    { }

    gsVisitorNeumannBiharmonic(const gsFunction<T> & neudata, boxSide s) :
    neudata_ptr(&neudata), side(s)
    { }

    void initialize(const gsBasis<T> & basis, 
                    gsQuadRule<T>    & rule)
    {
        const int dir = side.direction();
        gsVector<int> numQuadNodes ( basis.dim() );
        for (int i = 0; i < basis.dim(); ++i)
            numQuadNodes[i] = basis.degree(i) + 1;
        numQuadNodes[dir] = 1;

        // Setup Quadrature
        rule = gsGaussRule<T>(numQuadNodes);// harmless slicing occurs here

        // Set Geometry evaluation flags
<<<<<<< HEAD
        md.flags = NEED_VALUE | NEED_MEASURE | NEED_GRAD_TRANSFORM  ;
=======
        md.flags = NEED_VALUE | NEED_MEASURE | NEED_GRAD_TRANSFORM | NEED_OUTER_NORMAL;
>>>>>>> 6af174c4

    }

    void initialize(const gsBasis<T> & basis,
                    const index_t ,
                    const gsOptionList & options, 
                    gsQuadRule<T>    & rule)
    {
        // Setup Quadrature (harmless slicing occurs)
        rule = gsGaussRule<T>(basis, options.getReal("quA"),
                              options.getInt("quB"),
                              side.direction() );

        // Set Geometry evaluation flags
        md.flags = NEED_VALUE | NEED_MEASURE | NEED_GRAD_TRANSFORM ;
    }

    // Evaluate on element.
    inline void evaluate(const gsBasis<T>       & basis, // to do: more unknowns
                         const gsGeometry<T>    & geo,
                         // todo: add element here for efficiency
                         gsMatrix<T>            & quNodes)
    {
        md.points = quNodes;
        // Compute the active basis functions
        // Assumes actives are the same for all quadrature points on the elements
        basis.active_into(md.points.col(0), actives);
        numActive = actives.rows();

        // Evaluate basis gradients on element
        basis.deriv_into( md.points, basisGrads);
        // Compute geometry related values
        geo.computeMap(md);
        // Evaluate the Neumann data
        neudata_ptr->eval_into(md.values[0], neuData);

        // Initialize local matrix/rhs
        localRhs.setZero(numActive, neudata_ptr->targetDim() );
    }

    inline void assemble(gsDomainIterator<T>    & ,
                         gsVector<T> const      & quWeights)
    {
        for (index_t k = 0; k < quWeights.rows(); ++k) // loop over quadrature nodes
        {
            // Compute the outer normal vector on the side
//            outerNormal(md, k, side, unormal);
            unormal = md.outNormals;

            // Multiply quadrature weight by the measure of normal
            const T weight = quWeights[k] * unormal.norm();

            unormal.normalize();
            //Get gradients of the physical space
            gsInfo << "Normalizing error \n";

            transformGradients(md, k, basisGrads, physBasisGrad);

            gsInfo << "Transform gradient error \n";

            localRhs.noalias() += weight *(( physBasisGrad.transpose() * unormal )* neuData.col(k).transpose());
        }
    }
    
    inline void localToGlobal(const int patchIndex,
                              const std::vector<gsMatrix<T> >    & ,
                              gsSparseSystem<T>     & system)
    {
        // Map patch-local DoFs to global DoFs
        system.mapColIndices(actives, patchIndex, actives);

        // Add contributions to the system matrix and right-hand side
        system.pushToRhs(localRhs, actives, 0);
    }

    /*
    void localToGlobal(const gsDofMapper  & mapper,
                       const gsMatrix<T>     & eliminatedDofs,
                       const int patchIndex,
                       gsSparseMatrix<T>     & sysMatrix,
                       gsMatrix<T>           & rhsMatrix )
    {
        // Local DoFs to global DoFs
        mapper.localToGlobal(actives, patchIndex, actives);

        // Push element contribution to the global load vector
        for (index_t j=0; j!=numActive; ++j)
        {
            // convert local DoF index to global DoF index
            const unsigned jj = actives(j);
            if (mapper.is_free_index(jj))
            {
                rhsMatrix.row(jj) += localRhs.row(j);
            }
        }
    }
    */

protected:

    
    // Neumann function
    const gsFunction<T> * neudata_ptr;
    boxSide side;

    // Basis values
    gsMatrix<T> basisGrads;
    gsMatrix<unsigned> actives;

    // Normal and Neumann values
    gsMatrix<T>        physBasisGrad;

    gsVector<T> unormal;
    gsMatrix<T> neuData;
    index_t numActive;


    // Local matrix and rhs
    gsMatrix<T> localRhs;

    gsMapData<T> md;
};


} // namespace gismo<|MERGE_RESOLUTION|>--- conflicted
+++ resolved
@@ -51,11 +51,8 @@
         rule = gsGaussRule<T>(numQuadNodes);// harmless slicing occurs here
 
         // Set Geometry evaluation flags
-<<<<<<< HEAD
-        md.flags = NEED_VALUE | NEED_MEASURE | NEED_GRAD_TRANSFORM  ;
-=======
+
         md.flags = NEED_VALUE | NEED_MEASURE | NEED_GRAD_TRANSFORM | NEED_OUTER_NORMAL;
->>>>>>> 6af174c4
 
     }
 
