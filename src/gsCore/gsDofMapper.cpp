/** @file gsDofMapper.h

    @brief Provides the gsDofMapper class for re-indexing DoFs.

    This file is part of the G+Smo library.

    This Source Code Form is subject to the terms of the Mozilla Public
    License, v. 2.0. If a copy of the MPL was not distributed with this
    file, You can obtain one at http://mozilla.org/MPL/2.0/.

    Author(s): C. Hofreither, A. Mantzaflaris
*/

#include <gsCore/gsDofMapper.h>


namespace gismo
{

gsDofMapper::gsDofMapper() :
  m_offset(1,0), m_shift(0), m_numFreeDofs(1,0), m_numElimDofs(1,0), 
  m_numCpldDofs(1,0), m_curElimId(-1)
{ }

void gsDofMapper::localToGlobal(const gsMatrix<index_t>& locals,
                                index_t patchIndex,
<<<<<<< HEAD
                                gsMatrix<unsigned>& globals,
				index_t comp) const
=======
                                gsMatrix<index_t>& globals,
                                index_t comp) const
>>>>>>> f90c3636
{
    GISMO_ASSERT( locals.cols() == 1, "localToGlobal: Expecting one column of locals, got " << locals.cols() << ".");
    const index_t numActive = locals.rows();
    globals.resize(numActive,1);

    /* //Testing second overload of localToGlobal
    index_t nf;
    gsMatrix<unsigned> tmp;
    localToGlobal(locals, patchIndex, tmp, nf);
    for (index_t i = 0; i != numActive; ++i)
        globals.at(tmp(i,0)) = tmp(i,1);
    return;
    */

    for (index_t i = 0; i < numActive; ++i)
        globals(i,0) = index(locals(i,0), patchIndex, comp);
}

<<<<<<< HEAD
void gsDofMapper::localToGlobal2(const gsMatrix<unsigned>& locals,
                                index_t patchIndex,
                                gsMatrix<unsigned>& globals,
                                index_t & numFree, index_t comp) const
=======
void gsDofMapper::localToGlobal2(const gsMatrix<index_t>& locals,
                                 index_t patchIndex,
                                 gsMatrix<index_t>& globals,
                                 index_t & numFree,
                                 index_t comp) const
>>>>>>> f90c3636
{
    GISMO_ASSERT( locals.cols() == 1, "localToGlobal: Expecting one column of locals");
    GISMO_ASSERT( &locals != &globals, "localToGlobal: Inplace not supported");
    const index_t numActive = locals.rows();
    globals.resize(numActive, 2);

    numFree = 0;
    index_t bot = numActive;
    for (index_t i = 0; i != numActive; ++i)
    {
      const index_t ii = index(locals(i,0), patchIndex, comp);
      if ( is_free_index(ii))
        {
            globals(numFree  , 0) = i ;
            globals(numFree++, 1) = ii;
        }
        else // is_boundary_index(ii)
        {
            globals(--bot, 0) = i ;
            globals(  bot, 1) = ii;
        }
    }

    //GISMO_ASSERT(numFree == bot, "Something went wrong in localToGlobal");
}

gsVector<index_t> gsDofMapper::asVector(index_t comp) const
{
  gsVector<index_t> v(m_dofs[comp].size());
  for(size_t j = 0; j!= m_dofs[comp].size(); ++j)
    v[j] = m_dofs[comp][j] + m_shift;
  return v;
}

void gsDofMapper::colapseDofs(index_t k, const gsMatrix<unsigned> & b,
			      index_t comp)
{
    const index_t last = b.size()-1;
    for ( index_t l=0; l!=last; ++l)
    {
        this->matchDof( k, b(l,0), k, b(l+1,0), comp);
    }
}

void gsDofMapper::matchDof(index_t u, index_t i,
			   index_t v, index_t j, index_t comp)
{
    //GISMO_ASSERT(u < m_offset.size() && i< m_offset[u+1] - m_offset[u] ,"Invalid patch-local dof "<<i<<" in matchDof.");
    //GISMO_ASSERT(v < m_offset.size() && j< m_offset[v+1] - m_offset[v] ,"Invalid patch-local dof "<<i<<" in matchDof.");
    //TODO: add check for correct range [by adding a last offset = number of total dofs]

    GISMO_ASSERT(static_cast<size_t>(u)<numPatches(), "Invalid patch index "<< u <<" >= "<< numPatches() );
    GISMO_ASSERT(static_cast<size_t>(v)<numPatches(), "Invalid patch index "<< v <<" >= "<< numPatches() );

    index_t d1 = MAPPER_PATCH_DOF(i,u,comp);
    index_t d2 = MAPPER_PATCH_DOF(j,v,comp);

    // make sure that d1 <= d2, simplifies implementation
    if (d1 > d2)
    {
        std::swap(d1, d2);
        std::swap(u, v);
        std::swap(i, j);
    }

    if (d1 < 0)         // first dof is eliminated
    {
        if (d2 < 0)
	  mergeDofsGlobally(d1, d2, comp);  // both are eliminated, merge their indices
        else if (d2 == 0)
            MAPPER_PATCH_DOF(j,v, comp) = d1;   // second is free, eliminate it along with first
        else /* d2 > 0*/
            replaceDofGlobally(d2, d1, comp); // second is coupling, eliminate all instances of it
    }
    else if (d1 == 0)   // first dof is a free dof
    {
        if (d2 == 0)
        {
            MAPPER_PATCH_DOF(i,u,comp) = MAPPER_PATCH_DOF(j,v,comp) = m_numCpldDofs[1+comp]++;  // both are free, assign them a new coupling id
            if (u==v && i==j) return;
        }
        else if (d2 > 0)
            MAPPER_PATCH_DOF(i,u,comp) = d2;   // second is coupling, add first to the same coupling group
        else
            GISMO_ERROR("Something went terribly wrong");
    }
    else /* d1 > 0 */   // first dof is a coupling dof
    {
        GISMO_ASSERT(d2 > 0, "Something went terribly wrong");
        mergeDofsGlobally( d1, d2, comp);      // both are coupling dofs, merge them
    }

    // if we merged two different non-eliminated dofs, we lost one free dof
    if ( (d1 != d2 && (d1 >= 0 || d2 >= 0) ) || (d1 == 0 && d2 == 0) )
        --m_numFreeDofs[1+comp];
}

<<<<<<< HEAD
void gsDofMapper::matchDofs(index_t u, const gsMatrix<unsigned> & b1,
                            index_t v,const gsMatrix<unsigned> & b2,
			    index_t comp)
=======
void gsDofMapper::matchDofs(index_t u, const gsMatrix<index_t> & b1,
                            index_t v,const gsMatrix<index_t> & b2,
			                index_t comp)
>>>>>>> f90c3636
{
    const index_t sz = b1.size();
    GISMO_ASSERT( sz == b2.size(), "Waiting for same number of DoFs");
    for ( index_t k=0; k<sz; ++k)
      this->matchDof( u, b1(k,0), v, b2(k,0), comp );
}

void gsDofMapper::markCoupled(index_t i, index_t k, index_t comp)
{
    matchDof(k,i,k,i,comp);
}

<<<<<<< HEAD
  void gsDofMapper::markTagged( index_t i, index_t k, index_t comp)
=======
void gsDofMapper::markTagged( index_t i, index_t k, index_t comp)
>>>>>>> f90c3636
{
    GISMO_ASSERT(static_cast<size_t>(k)<numPatches(), "Invalid patch index "<< k <<" >= "<< numPatches() );

    //see gsSortedVector::push_sorted_unique
    index_t t = index(i,k,comp);
    std::vector<index_t>::iterator pos = std::lower_bound(m_tagged.begin(), m_tagged.end(), t );

    if ( pos == m_tagged.end() || *pos != t )// If not found
        m_tagged.insert(pos, t);
}

<<<<<<< HEAD
  void gsDofMapper::markBoundary(index_t k, const gsMatrix<unsigned> & boundaryDofs, index_t comp)
=======

void gsDofMapper::markBoundary(index_t k, const gsMatrix<index_t> & boundaryDofs, index_t comp)
>>>>>>> f90c3636
{
    for (index_t i = 0; i < boundaryDofs.rows(); ++i)
      eliminateDof( boundaryDofs.at(i), k, comp );
}

void gsDofMapper::markCoupledAsTagged()
{
    GISMO_ASSERT(m_curElimId>=0, "finalize() was not called on gsDofMapper");
    m_tagged.reserve(m_tagged.size()+m_numCpldDofs.back());
    std::vector<index_t>::const_iterator fr = m_numFreeDofs.begin()+1;
    std::vector<index_t>::const_iterator el = m_numElimDofs.begin();
    for(std::vector<index_t>::const_iterator cp = 
	  m_numCpldDofs.begin()+1;
	cp!=m_numCpldDofs.end(); ++cp, ++el, ++fr)
      {
	const index_t nd = *fr + *el;
	for(int i=0; i< *cp;++i)
	  m_tagged.push_back(nd+i);
      }
    //sort and delete the duplicated ones
    std::sort(m_tagged.begin(),m_tagged.end());
    std::vector<index_t>::iterator it = std::unique(m_tagged.begin(),m_tagged.end());
    m_tagged.resize( std::distance(m_tagged.begin(),it) );
}

void gsDofMapper::eliminateDof( index_t i, index_t k, index_t comp)
{
    GISMO_ASSERT(static_cast<size_t>(k)<numPatches(), "Invalid patch index "<< k <<" >= "<< numPatches() );
    const index_t old = MAPPER_PATCH_DOF(i,k,comp);
    if (old == 0)       // regular free dof
    {
        --m_numFreeDofs[comp+1];
        MAPPER_PATCH_DOF(i,k,comp) = m_curElimId--;
    }
    else if (old > 0)   // coupling dof
    {
        --m_numFreeDofs[comp+1];
        replaceDofGlobally( old, m_curElimId--, comp);//superfluous ElimId
    }
    // else: old < 0: already an eliminated dof, nothing to do
}

void gsDofMapper::finalize()
{
    GISMO_ASSERT(m_curElimId!=0, "Error in gsDofMapper::finalize() called twice.");

    for (size_t c = 0; c!=m_dofs.size(); ++c)
      {
	finalizeComp(c);
	
	//off-set
	m_curElimId -= m_numElimDofs[c+1];
	m_numFreeDofs[c+1] += m_numFreeDofs[c];
	m_numElimDofs[c+1] += m_numElimDofs[c];
	m_numCpldDofs[c+1] += m_numCpldDofs[c];
      }

    if ( 1!=m_dofs.size() )
      for (size_t c = 0; c!=m_dofs.size(); ++c)
	{
	  std::vector<index_t> & dofs = m_dofs[c];
	  for(std::vector<index_t>::iterator j = 
		dofs.begin(); j!= dofs.end(); ++j)
	    *j =  (*j<m_numFreeDofs[c+1]+m_numElimDofs[c] ?
		   *j - m_numElimDofs[c]                  :
		   *j - m_numFreeDofs[c+1] + m_numFreeDofs.back()
		   );
	}

    // Only bigger or equal to zero after finalize is called.
    m_curElimId = m_numFreeDofs.back();
    //if () m_curElimId += m_numElimDofs.back();
}

void gsDofMapper::finalizeComp(const index_t comp)
{
    std::vector<index_t> & dofs = m_dofs[comp];

    // For assigning coupling and eliminated dofs to continuous
    // indices (-1 = unassigned)
    std::vector<index_t> couplingDofs(m_numCpldDofs[comp+1] -1, -1);
    //std::vector<index_t> elimDofs(-m_curElimId - 1 - m_numElimDofs[comp], -1);
    std::map<index_t,index_t> elimDofs;
    // Free dofs start at offset
    index_t curFreeDof = m_numFreeDofs[comp]+m_numElimDofs[comp];
    // Eliminated dofs start after free dofs plus previous components
    index_t curElimDof = m_numFreeDofs[comp+1] + curFreeDof;

    // Coupling dofs start after standard dofs (=num of zeros in dofs)
    index_t curCplDof = std::count(dofs.begin(), dofs.end(), 0);
    // Devise number of coupled dofs (m_numCpldDofs was used as
    // coupling id up to here)
    m_numCpldDofs[comp+1] = m_numFreeDofs[comp+1] - curCplDof;
    curCplDof += curFreeDof; //off-set

    /*// For debugging: counting the number of coupled and boundary dofs
    std::vector<index_t> alldofs = dofs;
    std::sort( alldofs.begin(), alldofs.end() );
    alldofs.erase( std::unique( alldofs.begin(), alldofs.end() ), alldofs.end() );
    const index_t numCoupled =
    std::count_if( alldofs.begin(), alldofs.end(),
                          GS_BIND2ND(std::greater<index_t>(), 0) );
    const index_t numBoundary =
    std::count_if( alldofs.begin(), alldofs.end(),
                          GS_BIND2ND(std::less<index_t>(), 0) );
    */

    for (size_t k = 0; k < dofs.size(); ++k)
    {
        const index_t dofType = dofs[k];

        if (dofType == 0)       // standard dof
            dofs[k] = curFreeDof++;
        else if (dofType < 0)   // eliminated dof
        {
            const index_t id = -dofType-1;
	    if (elimDofs.find(id)==elimDofs.end())
	      elimDofs[id] = curElimDof++;
            dofs[k] = elimDofs[id];
        }
        else // dofType > 0     // coupling dof
        {
            const index_t id = dofType - 1;
            if (couplingDofs[id] < 0)
                couplingDofs[id] = curCplDof++;
            dofs[k] = couplingDofs[id];
        }
    }

    // Devise number of eliminated dofs
    m_numElimDofs[comp+1] = curElimDof - curCplDof;

    /*
    gsDebugVar(m_numFreeDofs[comp+1]);
    gsDebugVar(m_numCpldDofs[comp+1]);
    gsDebugVar(m_numElimDofs[comp+1]);
    */

    curCplDof -= m_numFreeDofs[comp]+m_numElimDofs[comp]; //de-off-set
    GISMO_ASSERT(curCplDof == m_numFreeDofs[1+comp],
                 "gsDofMapper::finalize() - computed number of coupling "
                 "dofs does not match allocated number, "<<curCplDof<<"!="<<m_numFreeDofs[comp+1]);

    curFreeDof -= m_numFreeDofs[comp]+m_numElimDofs[comp];//de-off-set
    GISMO_ASSERT(curFreeDof + m_numCpldDofs[comp+1] == m_numFreeDofs[comp+1],
                 "gsDofMapper::finalize() - computed number of free dofs "
                 "does not match allocated number");
}

std::ostream& gsDofMapper::print( std::ostream& os ) const
{
  os<<" Dofs: "<< this->size() 
    <<"\n components: "<< m_dofs.size()<<"\n";
    os<<" free: "<< this->freeSize() <<"\n";
    os<<" coupled: "<< this->coupledSize() <<"\n";
    os<<" tagged: "<< this->taggedSize() <<"\n";
    os<<" elim: "<< this->boundarySize() <<"\n";
    if ( 1!=m_dofs.size() )
      {
	os<<" Free per comp: "<< gsAsConstVector<index_t>(m_numFreeDofs).transpose() <<"\n";
	os<<" Elim per comp: "<< gsAsConstVector<index_t>(m_numElimDofs).transpose() <<"\n";
	os<<" Cpld per comp: "<< gsAsConstVector<index_t>(m_numCpldDofs).transpose() <<"\n";
      }

    return os;
}

  void gsDofMapper::setIdentity(index_t nPatches, size_t nDofs,
				size_t nComp)
{
    m_curElimId   = -1;
    m_shift = m_bshift = 0;
    m_numFreeDofs.assign(nComp+1,nDofs); m_numFreeDofs.front()=0;
    m_numElimDofs.assign(nComp+1,0);
    m_numCpldDofs.assign(nComp+1,1); m_numCpldDofs.front()=0;
    
    //todo: check nDofs%nPatches==0 and initialize correctly
    m_offset.resize(nPatches, 0);

    m_dofs.resize(nComp, std::vector<index_t>(nDofs, 0));
}

  void gsDofMapper::permuteFreeDofs(const gsVector<index_t>& permutation, index_t comp)
{
    GISMO_ASSERT(m_curElimId>=0, "finalize() was not called on gsDofMapper");
    GISMO_ASSERT(m_numFreeDofs[comp+1] == permutation.size(), "permutation size does not match number of free dofs");
    //GISMO_ASSERT(m_tagged.empty(), "you cannot permute the dofVector twice, combine the permutation");
    //We could check here, that permutation is indeed a permutation

    //make a copy of the old ordering, easiest way to implement the permutation. Inplace reordering is quite hard.
    std::vector<index_t> dofs = m_dofs[comp];
    //first use a tempory coupled vector, other wise is_coupled_index() would not work correctly
    std::vector<index_t> tagged_permuted;
    tagged_permuted.reserve(taggedSize()); //reserve enough memory

    for(index_t i=0; i<(index_t)dofs.size();++i)
    {
        const index_t idx = dofs[i];
        if(is_free_index(idx))
        {
            m_dofs[comp][i] = permutation[idx];
            //fill  bookkeeping for tagged dofs
            if(is_tagged_index(idx))
                tagged_permuted.push_back(m_dofs[comp][i]);
        }
        else if(is_tagged_index(idx)) //Take care about eliminated tagged dofs
            tagged_permuted.push_back(idx);
    }
    m_tagged.swap(tagged_permuted);

    //sort and delete the duplicated ones
    std::sort(m_tagged.begin(),m_tagged.end());
    std::vector<index_t>::iterator it = std::unique (m_tagged.begin(),m_tagged.end());
    m_tagged.resize( std::distance(m_tagged.begin(),it) );

    //coupled dofs cannot be tracked anymore on this component
    m_numCpldDofs[comp+1]=m_numCpldDofs[comp];
    for(std::vector<index_t>::iterator s=m_numCpldDofs.begin()+comp+2;
	s<m_numCpldDofs.end(); ++s)
      *s += (*s-1);
}


  void gsDofMapper::initPatchDofs(const gsVector<index_t> & patchDofSizes, index_t nComp)
{
    m_curElimId   = -1;
    m_shift = m_bshift = 0;
    m_numElimDofs.assign(nComp+1,0);
    m_numCpldDofs.assign(nComp+1,1); m_numCpldDofs.front()=0;

    const size_t nPatches = patchDofSizes.size();

    // Initialize offsets and dof holder
    m_offset.reserve( nPatches );
    m_offset.push_back(0);
    for (size_t k = 1; k < nPatches; ++k)
    {
        m_offset.push_back( m_offset.back() + patchDofSizes[k-1] );
    }

    m_numFreeDofs.assign(nComp+1,
    m_offset.back() + patchDofSizes[nPatches-1]);
    m_numFreeDofs.front()=0;

    m_dofs.resize(nComp, std::vector<index_t>(m_numFreeDofs.back(), 0));
}

void gsDofMapper::replaceDofGlobally(index_t oldIdx, index_t newIdx)
{
  for(size_t i = 0; i!= m_dofs.size(); ++i)
    std::replace(m_dofs[i].begin(), m_dofs[i].end(), oldIdx, newIdx );
}

  void gsDofMapper::replaceDofGlobally(index_t oldIdx, index_t newIdx, index_t comp)
{
    std::vector<index_t> & dofs = m_dofs[comp];
    std::replace(dofs.begin(), dofs.end(), oldIdx, newIdx );
}

void gsDofMapper::mergeDofsGlobally(index_t dof1, index_t dof2)
{
    if (dof1 != dof2)
    {
        // replace the larger by the smaller for more consistent numbering.
        if (dof1 < dof2)
            std::swap(dof1, dof2);

        replaceDofGlobally(dof1, dof2);
    }
}

  void gsDofMapper::mergeDofsGlobally(index_t dof1, index_t dof2, index_t comp)
{
    if (dof1 != dof2)
    {
        if (dof1 < dof2)
            std::swap(dof1, dof2);
        replaceDofGlobally(dof1, dof2, comp);
    }
}

void gsDofMapper::preImage(const index_t gl,
                           std::vector<std::pair<index_t,index_t> > & result) const
{
    GISMO_ASSERT(m_curElimId>=0, "finalize() was not called on gsDofMapper");
    typedef std::vector<index_t>::const_iterator citer;
    const std::vector<index_t> & dofs = m_dofs[componentOf(gl)];
    result.clear();
    size_t cur = 0;//local offsetted index

    for (citer it = dofs.begin(); it != dofs.end(); ++it, ++cur)
    {
        if ( *it == gl )
        {
            // Get the patch index of "cur" by "un-offsetting"
            const index_t patch = std::upper_bound(m_offset.begin(), m_offset.end(), cur)
                                - m_offset.begin() - 1;

            // Found a patch-dof pair
            result.push_back( std::make_pair(patch, cur - m_offset[patch] - m_shift) );
        }
    }
}

gsVector<index_t> gsDofMapper::inverseAsVector(index_t comp) const
{
    GISMO_ASSERT(isPermutation(), "This dofMapper is not 1-1");
    gsVector<index_t> v(size());
      for(size_t j = 0; j!= m_dofs[comp].size(); ++j)
	v[ m_dofs[comp][j] ] = j;
    return v;
}

std::map<index_t,index_t>
gsDofMapper::inverseOnPatch(const index_t k) const
{
    GISMO_ASSERT(m_curElimId>=0, "finalize() was not called on gsDofMapper");
    GISMO_ASSERT(static_cast<size_t>(k)<numPatches(), "Invalid patch index "<< k <<" >= "<< numPatches() );

    std::map<index_t,index_t> inv;
    //inv.reserve(patchSize(k));
    typedef std::vector<index_t>::const_iterator citer;

    for(size_t i = 0; i!= m_dofs.size(); ++i)
      {
	citer it = m_dofs[i].begin()+m_offset[k];
	for(size_t j = 0; j!= m_dofs[i].size(); ++j,++it)
	  inv[*it]=j;
      }
    return inv;
}

bool gsDofMapper::indexOnPatch(const index_t gl, const index_t k) const
{
    GISMO_ASSERT(m_curElimId>=0, "finalize() was not called on gsDofMapper");
    GISMO_ASSERT(static_cast<size_t>(k)<numPatches(), "Invalid patch index "<< k <<" >= "<< numPatches() );
    typedef std::vector<index_t>::const_iterator citer;
    const std::vector<index_t> & dofs = m_dofs[componentOf(gl)];
    const citer istart = dofs.begin()+m_offset[k];
    const citer iend   = istart + patchSize(k);
    return (std::find(istart, iend, gl)!=iend);
}

index_t gsDofMapper::boundarySizeWithDuplicates() const
{
    GISMO_ASSERT(m_curElimId>=0, "finalize() was not called on gsDofMapper");

    index_t res = 0;
    for (size_t i = 0; i!= m_dofs.size(); ++i)
      res += std::count_if(m_dofs[i].begin(), m_dofs[i].end(),
<<<<<<< HEAD
			   std::bind2nd(std::greater<index_t>(),
=======
			   GS_BIND2ND(std::greater<index_t>(),
>>>>>>> f90c3636
					freeSize(i) - 1) );
    return res;
}

index_t gsDofMapper::coupledSize() const
{
    GISMO_ENSURE(m_curElimId>=0, "finalize() was not called on gsDofMapper");
    return m_numCpldDofs.back();
/*// Implementation without saving this number:
    // Property: coupled (eliminated or not) DoFs appear more than once in the mapping.
    GISMO_ENSURE(m_curElimId>=0, "finalize() was not called on gsDofMapper");

    std::vector<index_t> CountMap(m_numFreeDofs,0);

    // Count number of appearances of each free DoF
    for (std::vector<index_t>::const_iterator it = m_dofs.begin(); it != m_dofs.end(); ++it)
        if ( *it < m_numFreeDofs )
            CountMap[*it]++;

    // Count the number of freeDoFs that appear more than once
    return std::count_if( CountMap.begin(), CountMap.end(),
                          GS_BIND2ND(std::greater<index_t>(), 1) );
*/
}

index_t gsDofMapper::taggedSize() const
{
    return m_tagged.size();
}

void gsDofMapper::setShift (index_t shift)
{
    m_shift=shift;
}

void gsDofMapper::addShift (index_t shift)
{
    m_shift+=shift;
}

void gsDofMapper::setBoundaryShift (index_t shift)
{
    m_bshift=shift;
}

} // namespace gismo<|MERGE_RESOLUTION|>--- conflicted
+++ resolved
@@ -24,13 +24,8 @@
 
 void gsDofMapper::localToGlobal(const gsMatrix<index_t>& locals,
                                 index_t patchIndex,
-<<<<<<< HEAD
-                                gsMatrix<unsigned>& globals,
-				index_t comp) const
-=======
                                 gsMatrix<index_t>& globals,
                                 index_t comp) const
->>>>>>> f90c3636
 {
     GISMO_ASSERT( locals.cols() == 1, "localToGlobal: Expecting one column of locals, got " << locals.cols() << ".");
     const index_t numActive = locals.rows();
@@ -49,18 +44,11 @@
         globals(i,0) = index(locals(i,0), patchIndex, comp);
 }
 
-<<<<<<< HEAD
-void gsDofMapper::localToGlobal2(const gsMatrix<unsigned>& locals,
-                                index_t patchIndex,
-                                gsMatrix<unsigned>& globals,
-                                index_t & numFree, index_t comp) const
-=======
 void gsDofMapper::localToGlobal2(const gsMatrix<index_t>& locals,
                                  index_t patchIndex,
                                  gsMatrix<index_t>& globals,
                                  index_t & numFree,
                                  index_t comp) const
->>>>>>> f90c3636
 {
     GISMO_ASSERT( locals.cols() == 1, "localToGlobal: Expecting one column of locals");
     GISMO_ASSERT( &locals != &globals, "localToGlobal: Inplace not supported");
@@ -158,15 +146,9 @@
         --m_numFreeDofs[1+comp];
 }
 
-<<<<<<< HEAD
-void gsDofMapper::matchDofs(index_t u, const gsMatrix<unsigned> & b1,
-                            index_t v,const gsMatrix<unsigned> & b2,
-			    index_t comp)
-=======
 void gsDofMapper::matchDofs(index_t u, const gsMatrix<index_t> & b1,
                             index_t v,const gsMatrix<index_t> & b2,
 			                index_t comp)
->>>>>>> f90c3636
 {
     const index_t sz = b1.size();
     GISMO_ASSERT( sz == b2.size(), "Waiting for same number of DoFs");
@@ -179,11 +161,7 @@
     matchDof(k,i,k,i,comp);
 }
 
-<<<<<<< HEAD
-  void gsDofMapper::markTagged( index_t i, index_t k, index_t comp)
-=======
 void gsDofMapper::markTagged( index_t i, index_t k, index_t comp)
->>>>>>> f90c3636
 {
     GISMO_ASSERT(static_cast<size_t>(k)<numPatches(), "Invalid patch index "<< k <<" >= "<< numPatches() );
 
@@ -195,12 +173,7 @@
         m_tagged.insert(pos, t);
 }
 
-<<<<<<< HEAD
-  void gsDofMapper::markBoundary(index_t k, const gsMatrix<unsigned> & boundaryDofs, index_t comp)
-=======
-
 void gsDofMapper::markBoundary(index_t k, const gsMatrix<index_t> & boundaryDofs, index_t comp)
->>>>>>> f90c3636
 {
     for (index_t i = 0; i < boundaryDofs.rows(); ++i)
       eliminateDof( boundaryDofs.at(i), k, comp );
@@ -551,11 +524,7 @@
     index_t res = 0;
     for (size_t i = 0; i!= m_dofs.size(); ++i)
       res += std::count_if(m_dofs[i].begin(), m_dofs[i].end(),
-<<<<<<< HEAD
-			   std::bind2nd(std::greater<index_t>(),
-=======
 			   GS_BIND2ND(std::greater<index_t>(),
->>>>>>> f90c3636
 					freeSize(i) - 1) );
     return res;
 }
