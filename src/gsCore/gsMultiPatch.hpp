/** @file gsMultiPatch.hpp

    @brief Provides declaration of the MultiPatch class.

    This file is part of the G+Smo library.

    This Source Code Form is subject to the terms of the Mozilla Public
    License, v. 2.0. If a copy of the MPL was not distributed with this
    file, You can obtain one at http://mozilla.org/MPL/2.0/.

    Author(s): A. Mantzaflaris
*/

#pragma once

#include <gsCore/gsBasis.h>
#include <gsCore/gsGeometry.h>
#include <gsCore/gsDofMapper.h>
#include <gsCore/gsAffineFunction.h>

#include <gsUtils/gsCombinatorics.h>

namespace gismo
{

template<class T>
gsMultiPatch<T> gsMultiPatch<T>::coord(const index_t c) const
{
    gsMultiPatch<T> result;
    for ( const_iterator it = m_patches.begin(); it != m_patches.end(); ++it )
    {
        result.addPatch( (*it)->coord(c) );
    }
    return result;
}

template<class T>
gsMultiPatch<T>::gsMultiPatch(const gsGeometry<T> & geo )
    : BaseA( geo.parDim() )
{
    m_patches.push_back(geo.clone().release());
    //m_patches[0]->setId(0); // Note: for the single-patch constructor the id remains unchanged
    addBox();
    this->addAutoBoundaries();
}

template<class T>
gsMultiPatch<T>::gsMultiPatch( const gsMultiPatch& other )
    : BaseA( other ), BaseB( other ), m_patches( other.m_patches.size() )
{
    // clone all geometries
    cloneAll( other.m_patches.begin(), other.m_patches.end(),
              this->m_patches.begin());
}

#if EIGEN_HAS_RVALUE_REFERENCES

template<class T>
gsMultiPatch<T>& gsMultiPatch<T>::operator=( const gsMultiPatch& other )
{
    if (this!=&other)
    {
        freeAll(m_patches);
        BaseA::operator=(other);
        m_patches.resize(other.m_patches.size());
        // clone all geometries
        cloneAll( other.m_patches.begin(), other.m_patches.end(),
                this->m_patches.begin());
    }
    return *this;
}

template<class T>
gsMultiPatch<T>& gsMultiPatch<T>::operator=( gsMultiPatch&& other )
{
    freeAll(m_patches);
    BaseA::operator=(give(other));
    m_patches = give(other.m_patches);
    return *this;
}


#endif

template<class T>
gsMultiPatch<T>::gsMultiPatch(PatchContainer & patches )
    : BaseA( patches[0]->parDim(), patches.size() )
{
    m_patches.swap(patches); // patches are consumed
    setIds();
    this->addAutoBoundaries();
}

template<class T>
gsMultiPatch<T>::gsMultiPatch( PatchContainer& patches,
                               const std::vector<patchSide>& boundary,
                               const std::vector<boundaryInterface>& interfaces )
    : BaseA( patches[0]->parDim(), patches.size(), boundary, interfaces )
{
    m_patches.swap(patches); // patches are consumed
    setIds();
}

template<class T>
gsMultiPatch<T>::~gsMultiPatch()
{
    freeAll(m_patches);
}

template<class T>
void gsMultiPatch<T>::setIds()
{
    size_t id = 0;
    for ( iterator it = m_patches.begin(); it != m_patches.end(); ++it )
    {
        ( *it )->setId( id++ );
    }
}

template<class T>
std::ostream& gsMultiPatch<T>::print(std::ostream& os) const
{
    if ( !this->empty() ) {
        os << "gsMultiPatch (" << this->nPatches() << "): ";
        os << "#Boundaries= " << nBoundary() << ", ";
        os << "#Interfaces= " << nInterfaces() << ".\n";
    } else {
        os << "gsMultiPatch ( empty! ).\n";
    }
    return os;
}

template<class T>
std::string gsMultiPatch<T>::detail() const
{
    std::ostringstream os;
    print(os);
    if ( nPatches() > 0 )
    {
        BaseA::print( os );
    }
    return os.str();
}

template<class T>
short_t gsMultiPatch<T>::geoDim() const
{
    GISMO_ASSERT( m_patches.size() > 0 , "Empty multipatch object.");
    return m_patches[0]->geoDim();
}

template<class T>
short_t gsMultiPatch<T>::coDim() const
{
    GISMO_ASSERT( m_patches.size() > 0 , "Empty multipatch object.");
    return m_patches[0]->geoDim() - m_dim;
}

template<class T>
gsMatrix<T>
gsMultiPatch<T>::parameterRange(int i) const
{
    return m_patches[i]->basis().support();
}

template<class T>
gsBasis<T> &
gsMultiPatch<T>::basis( size_t i ) const
{
    GISMO_ASSERT( i < m_patches.size(), "Invalid patch index requested from gsMultiPatch" );
    return m_patches[i]->basis();
}

template<class T>
std::vector<gsBasis<T> *> gsMultiPatch<T>::basesCopy(bool NoRational) const
{
    std::vector<gsBasis<T> *> bb;
    bb.reserve(m_patches.size());

    if (NoRational)
    {
        for ( const_iterator it = m_patches.begin();
              it != m_patches.end(); ++it )
        {
            bb.push_back( (*it)->basis().source().clone().release() );
        }
    }
    else
    {
        for ( const_iterator it = m_patches.begin();
              it != m_patches.end(); ++it )
        {
            bb.push_back( (*it)->basis().clone().release() );
        }
    }
    return bb ;
}

template<class T>
void gsMultiPatch<T>::permute(const std::vector<short_t> & perm)
{
    gsAsVector<gsGeometry<T>*> a (m_patches);
    a = Eigen::PermutationMatrix<-1,-1,short_t>(gsAsConstVector<short_t>(perm)) * a;
}

template<class T>
void gsMultiPatch<T>::addPatch(typename gsGeometry<T>::uPtr g)
{
    if ( m_dim == -1 )
    {
        m_dim = g->parDim();
    } else
    {
        GISMO_ASSERT( m_dim == g->parDim(),
                      "Tried to add a patch of different dimension in a multipatch." );
    }
    g->setId( m_patches.size() );
    m_patches.push_back( g.release() ) ;
    addBox();
}

template<class T>
inline void gsMultiPatch<T>::addPatch(const gsGeometry<T> & g)
{
    addPatch(g.clone());
}

template<class T>
size_t gsMultiPatch<T>::findPatchIndex( gsGeometry<T>* g ) const
{
    const_iterator it
        = std::find( m_patches.begin(), m_patches.end(), g );
    GISMO_ASSERT( it != m_patches.end(), "Did not find the patch index." );
    // note: should return g->patchId();
    return it - m_patches.begin();
}

template<class T>
void gsMultiPatch<T>::addInterface( gsGeometry<T>* g1, boxSide s1,
                                    gsGeometry<T>* g2, boxSide s2 )
{
    int p1 = findPatchIndex( g1 );
    int p2 = findPatchIndex( g2 );
    BaseA::addInterface( p1, s1, p2, s2 );
}

template<class T>
gsMatrix<T> gsMultiPatch<T>::pointOn( const patchCorner& pc )
{
    gsMatrix<T> coordinates;
    m_patches[pc.patch]->eval_into(m_patches[pc.patch]->parameterCenter(pc),coordinates);
    return coordinates;
}


template<class T>
gsMatrix<T> gsMultiPatch<T>::pointOn( const patchSide& ps )
{
    gsMatrix<T> coordinates;
    m_patches[ps.patch]->eval_into(m_patches[ps.patch]->parameterCenter(ps),coordinates);
    return coordinates;
}

template<class T>
void gsMultiPatch<T>::uniformRefine(int numKnots, int mul)
{
    for ( typename PatchContainer::const_iterator it = m_patches.begin();
          it != m_patches.end(); ++it )
    {
        ( *it )->uniformRefine(numKnots, mul);
    }
}

template<class T>
void gsMultiPatch<T>::degreeElevate(int elevationSteps)
{
    for ( typename PatchContainer::const_iterator it = m_patches.begin();
          it != m_patches.end(); ++it )
    {
        ( *it )->degreeElevate(elevationSteps, -1);
    }
}


template<class T>
void gsMultiPatch<T>::boundingBox(gsMatrix<T> & result) const
{
    result.setZero(geoDim(),2);
    if ( m_patches.size() == 0 )
        return;

    // to do: this is the bounding box of a gsGeometry, make a member function
    result.col(0) = patch(0).coefs().colwise().minCoeff().transpose();
    result.col(1) = patch(0).coefs().colwise().maxCoeff().transpose();

    for (const_iterator it = begin()+1; it != end(); ++it)
    {
        const gsMatrix<T>  & cc = (*it)->coefs();
        result.col(0) = result.col(0).cwiseMin( cc.colwise().minCoeff().transpose() ) ;
        result.col(1) = result.col(1).cwiseMax( cc.colwise().maxCoeff().transpose() ) ;
    }
}

template<class T>
gsMultiPatch<T> gsMultiPatch<T>::uniformSplit() const
{
    int n = math::exp2(parDim());
    std::vector<gsGeometry<T>*> result;
    result.reserve(nPatches() * n);

    for (size_t np = 0; np < nPatches(); ++np)
    {
        std::vector<gsGeometry<T>*> result_temp = m_patches[np]->uniformSplit();
        result.insert(result.end(), result_temp.begin(), result_temp.end());
    }
    gsMultiPatch<T> mp(result);
    mp.computeTopology();
    return mp;
}


/*
  This is based on comparing a set of reference points of the patch
  side and thus it implicitly assumes that the patch faces match
*/
template<class T>
bool gsMultiPatch<T>::computeTopology( T tol, bool cornersOnly )
{
    BaseA::clearTopology();

    const size_t   np    = m_patches.size();
    const index_t  nCorP = 1 << m_dim;     // corners per patch
    const index_t  nCorS = 1 << (m_dim-1); // corners per side

    gsMatrix<T> supp,
    // Parametric coordinates of the reference points. These points
    // are used to decide if two sides match.
    // Currently these are the corner points and the side-centers
    coor;
    if (cornersOnly)
        coor.resize(m_dim,nCorP);
    else
        coor.resize(m_dim,nCorP + 2*m_dim);

    gsVector<bool> boxPar(m_dim);

    // each matrix contains the physical coordinates of the reference points
    std::vector<gsMatrix<T> > pCorners(np);

    std::vector<patchSide> pSide; // list of all candidate patchSides to compare
    pSide.reserve(np * 2 * m_dim);

    for (size_t p=0; p<np; ++p)
    {
        supp = m_patches[p]->parameterRange(); // the parameter domain of patch i

        // Corners' parametric coordinates
        for (boxCorner c=boxCorner::getFirst(m_dim); c<boxCorner::getEnd(m_dim); ++c)
        {
            boxPar   = c.parameters(m_dim);
            for (index_t i=0; i<m_dim;++i)
                coor(i,c-1) = boxPar(i) ? supp(i,1) : supp(i,0);
        }

        if (!cornersOnly)
        {
            // Sides' centers parametric coordinates
            index_t l = nCorP;
            for (boxSide c=boxSide::getFirst(m_dim); c<boxSide::getEnd(m_dim); ++c)
            {
                const index_t dir = c.direction();
                const index_t s   = static_cast<index_t>(c.parameter());// 0 or 1

                for (index_t i=0; i<m_dim;++i)
                    coor(i,l) = ( dir==i ?  supp(i,s) :
                                  (supp(i,1)+supp(i,0))/2.0 );
                l++;
            }
        }

        // Evaluate the patch on the reference points
        m_patches[p]->eval_into(coor,pCorners[p]);

        // Add all the patchSides of this patch to the candidate list
        for (boxSide bs=boxSide::getFirst(m_dim); bs<boxSide::getEnd(m_dim); ++bs)
            pSide.push_back(patchSide(p,bs));
    }

    gsVector<index_t>      dirMap(m_dim);
    gsVector<bool>         matched(nCorS), dirOr(m_dim);
    std::vector<boxCorner> cId1, cId2;
    cId1.reserve(nCorS);
    cId2.reserve(nCorS);

    while ( pSide.size() != 0 )
    {
        bool done = false;
        const patchSide side = pSide.back();
        pSide.pop_back();
        for (size_t other=0; other<pSide.size(); ++other)
        {
            side        .getContainedCorners(m_dim,cId1);
            pSide[other].getContainedCorners(m_dim,cId2);
            matched.setConstant(false);

            // Check whether the side center matches
            if (!cornersOnly)
                if ( ( pCorners[side.patch        ].col(nCorP+side-1        ) -
                       pCorners[pSide[other].patch].col(nCorP+pSide[other]-1)
                         ).norm() >= tol )
                    continue;

            // Check whether the vertices match and compute direction map and orientation
            if ( matchVerticesOnSide( pCorners[side.patch]        , cId1, 0,
                                      pCorners[pSide[other].patch], cId2,
                                      matched, dirMap, dirOr, tol ) )
            {
                dirMap(side.direction()) = pSide[other].direction();
                dirOr (side.direction()) = !( side.parameter() == pSide[other].parameter() );
                BaseA::addInterface( boundaryInterface(side, pSide[other], dirMap, dirOr));
                // done with pSide[other], remove it from candidate list
                std::swap( pSide[other], pSide.back() );
                pSide.pop_back();
                done=true;
                break;//for (size_t other=0..)
            }
        }
        if (!done) // not an interface ?
            BaseA::addBoundary( side );
    }

    return true;
}


template <class T>
bool gsMultiPatch<T>::matchVerticesOnSide (
    const gsMatrix<T> &cc1, const std::vector<boxCorner> &ci1, index_t start,
    const gsMatrix<T> &cc2, const std::vector<boxCorner> &ci2, const gsVector<bool> &matched,
    gsVector<index_t> &dirMap, gsVector<bool>    &dirO,
    T tol,
    index_t reference)
{
    const bool computeOrientation = !(start&(start-1)) && (start != 0); // true if start is a power of 2
    const bool setReference       = start==0;          // if we search for the first point then we set the reference

    const short_t dim = static_cast<short_t>(cc1.rows());

    index_t o_dir = 0, d_dir = 0;

    gsVector<bool> refPar, newPar, newMatched;

    if (computeOrientation)
    {
        // o_dir is the only direction in which the parameters differ between start and 0
        const gsVector<bool> parStart = ci1[start].parameters(dim);
        const gsVector<bool> parRef   = ci1[0].parameters(dim);
        for (; o_dir<dim && parStart(o_dir)==parRef(o_dir)  ;) ++o_dir;
    }

    if (!setReference)
        refPar = ci2[reference].parameters(dim);

    for (size_t j=0;j<ci2.size();++j)
    {
        if( !matched(j) && (cc1.col(ci1[start]-1)-cc2.col(ci2[j]-1)).norm() < tol )
        {
            index_t newRef =   (setReference) ? j : reference;
            if (computeOrientation)
            {
                index_t count=0;
                d_dir = 0;
                newPar =  ci2[j].parameters(dim);
                for (index_t i=0; i< newPar.rows();++i)
                {
                    if ( newPar(i)!=refPar(i) )
                    {
                        d_dir=i;
                        ++count;
                    }
                }
                if (count != 1)
                {
                    // the match is wrong: we are mapping an edge to a diagonal
                    continue;
                }
                dirMap(o_dir) = d_dir;
                dirO  (o_dir) = (static_cast<index_t>(j) > reference);
            }
            if ( start + 1 == static_cast<index_t>( ci1.size() ) )
            {
                // we matched the last vertex, we are done
                return true;
            }
            newMatched = matched;
            newMatched(j) = true;
            if (matchVerticesOnSide( cc1,ci1,start+1,cc2,ci2,newMatched,dirMap,dirO, tol,newRef))
                return true;
        }
    }

    return false;
}


template<class T>
void gsMultiPatch<T>::closeGaps(T tol)
{
    const T tol2 = tol*tol;
    gsMatrix<index_t> bdr1, bdr2; // indices of the boundary control points

    // Create a map which assigns to all meeting patch-local indices a
    // unique global id
    const index_t sz = m_patches.size();
    gsVector<index_t> patchSizes(sz);
    for (index_t i=0; i!= sz; ++i)
        patchSizes[i] = m_patches[i]->coefsSize();

    gsDofMapper mapper(patchSizes);

    for ( iiterator it = iBegin(); it != iEnd(); ++it ) // for all interfaces
    {
        const gsGeometry<T> & p1 = *m_patches[it->first() .patch];
        const gsGeometry<T> & p2 = *m_patches[it->second().patch];

        // Grab boundary control points in matching configuration
        p1.basis().matchWith(*it, p2.basis(), bdr1, bdr2);

        bool warn = true;
        //mapper.matchDofs(it->first().patch, bdr1, it->second().patch, bdr2);
        for (index_t i = 0; i!= bdr1.size(); ++i )
        {
            if ( ( p1.coef(bdr1(i)) - p2.coef(bdr2(i)) ).squaredNorm() > tol2 )
            {
                if (warn)
                {
                    gsWarn<<"Big gap detected between patches "<< it->first().patch
                          <<" and "<<it->second().patch <<"\n";
                    warn = false;
                }
            }
            else
            // Match the dofs on the interface
            mapper.matchDof(it->first().patch, bdr1(i,0), it->second().patch, bdr2(i,0) );
        }
    }

    // Finalize the mapper. At this point all patch-local dofs are
    // mapped to unique global indices
    mapper.finalize();

    gsMatrix<T> meanVal;
    std::vector<std::pair<index_t,index_t> > dof;
    const index_t start = mapper.freeSize() - mapper.coupledSize();
    const index_t end   = mapper.freeSize();

    for (index_t i = start; i!= end; ++i) // For all coupled DoFs
    {
        // Get the preimages of this global dof (as pairs (patch,index) )
        mapper.preImage(i, dof);

        // Compute the mean value
        meanVal = m_patches[dof.front().first]->coef(dof.front().second);
        for (size_t k = 1; k!=dof.size(); ++k)
            meanVal += m_patches[dof[k].first]->coef(dof[k].second);
        meanVal.array() /= dof.size();

        // Set involved control points equal to their average value
        for (size_t k = 0; k!=dof.size(); ++k)
            m_patches[dof[k].first]->coef(dof[k].second) = meanVal;
    }
}


template<class T> // to do: move to boundaryInterface
gsAffineFunction<T> gsMultiPatch<T>::getMapForInterface(const boundaryInterface &bi, T scaling) const
{
    if (scaling==0)
        scaling=1;
    gsMatrix<T> box1=m_patches[bi.first().patch ]->support();
    gsMatrix<T> box2=m_patches[bi.second().patch]->support();
    const index_t oDir1 = bi.first() .direction();
    const index_t oDir2 = bi.second().direction();
    const T len1=box1(oDir1,1)-box1(oDir1,0);

    if (bi.second().parameter())
    {
        box2(oDir2,0)=box2(oDir2,1);
        box2(oDir2,1)+=scaling*len1;
    }
    else
    {
        box2(oDir2,1)=box2(oDir2,0);
        box2(oDir2,0)-=scaling*len1;
    }

    return gsAffineFunction<T>(bi.dirMap(bi.first()),bi.dirOrientation(bi.first()) ,box1,box2);
}

<<<<<<< HEAD
// template<class T>
// void gsMultiPatch<T>::repairInterfaces()
// {
//     // A bit crude to create a new gsMultiBasis, but this is the fastest
//     // way to re-use the already existing functions of gsMultiBasis
//     gsMultiBasis<T> multiBasis(*this);
//     std::vector< boundaryInterface > bivec = interfaces();

//     size_t kmax = 2*bivec.size();
//     size_t k = 0;
//     bool sthChanged = false;
//     bool changed = false;

//     do
//     {
//         sthChanged = false;
//         //...keep repairing until nothing changes any more

//         // loop over all interfaces
//         for( size_t i = 0; i < size_t( bivec.size() ); i++ )
//         {
//             changed = false;

//             std::vector<index_t> refEltsFirst;
//             std::vector<index_t> refEltsSecond;

//             // For each interface, find the areas/elements that do not match...
//             switch( this->dim() )
//             {
//             case 2:
//                 changed = multiBasis.template repairInterfaceFindElements<2>( bivec[i], refEltsFirst, refEltsSecond );
//                 break;
//             case 3:
//                 changed = multiBasis.template repairInterfaceFindElements<3>( bivec[i], refEltsFirst, refEltsSecond );
//                 break;
//             default:
//                 GISMO_ASSERT(false,"wrong dimension");
//             }

//             if (changed)
//             {
//                 gsDebugVar(bivec[i]);

//                 for(index_t k=0; k!=refEltsFirst.size(); k++)
//                     gsDebugVar(refEltsFirst[k]);

//                 for(index_t k=0; k!=refEltsSecond.size(); k++)
//                     gsDebugVar(refEltsSecond[k]);
//             }
//             // ...and if there are any found, refine the bases accordingly
//             if( changed )
//             {
//                 if( refEltsFirst.size() > 0 )
//                 {
//                     int pi( bivec[i].first().patch );
//                     patch(pi).basis().refineElements_withCoefs( patch(pi).coefs(), refEltsFirst );
//                 }
//                 if( refEltsSecond.size() > 0 )
//                 {
//                     int pi( bivec[i].second().patch );
//                     patch(pi).basis().refineElements_withCoefs( patch(pi).coefs(), refEltsSecond );
//                 }
//             }

//             sthChanged = sthChanged || changed;
//         }
//         k++; // just to be sure this loop cannot go on infinitely
//     }
//     while( sthChanged && k <= kmax );
// }

=======
>>>>>>> 63f6040e
template<class T>
bool gsMultiPatch<T>::repairInterface( const boundaryInterface & bi )
{
    gsMultiBasis<T> multiBasis(*this);
    bool changed = false;

    std::vector<index_t> refEltsFirst;
    std::vector<index_t> refEltsSecond;

    // Find the areas/elements that do not match...
    switch( this->dim() )
    {
    case 2:
        changed = multiBasis.template repairInterfaceFindElements<2>( bi, refEltsFirst, refEltsSecond );
        break;
    case 3:
        changed = multiBasis.template repairInterfaceFindElements<3>( bi, refEltsFirst, refEltsSecond );
        break;
    default:
        GISMO_ASSERT(false,"wrong dimension");
    }

    // ...and if there are any found, refine the bases accordingly
    if( changed )
    {
        if( refEltsFirst.size() > 0 )
        {
            int pi( bi.first().patch );
            patch(pi).basis().refineElements_withCoefs( patch(pi).coefs(), refEltsFirst );
        }
        if( refEltsSecond.size() > 0 )
        {
            int pi( bi.second().patch );
            patch(pi).basis().refineElements_withCoefs( patch(pi).coefs(), refEltsSecond );
        }
    }

    return changed;
}



template<class T>
void gsMultiPatch<T>::locatePoints(const gsMatrix<T> & points,
                                   gsVector<index_t> & pids,
                                   gsMatrix<T> & preim, const T accuracy) const
{
    pids.resize(points.cols());
    pids.setConstant(-1); // -1 implies not in the domain
    preim.resize(parDim(), points.cols());//uninitialized by default
    gsMatrix<T> pt, pr, tmp;

    for (index_t i = 0; i!=pids.size(); ++i)
    {
        pt = points.col(i);

        for (size_t k = 0; k!= m_patches.size(); ++k)
        {
            pr = m_patches[k]->parameterRange();
            m_patches[k]->invertPoints(pt, tmp, accuracy);
            if ( (tmp.array() >= pr.col(0).array()).all()
                 && (tmp.array() <= pr.col(1).array()).all() )
            {
                pids[i] = k;
                preim.col(i) = tmp;
                break;
            }
        }
    }
}

template<class T>
void gsMultiPatch<T>::locatePoints(const gsMatrix<T> & points, index_t pid1,
                                   gsVector<index_t> & pid2, gsMatrix<T> & preim) const
{
    // Assumes points are found on pid1 and possibly on one more patch
    pid2.resize(points.cols());
    pid2.setConstant(-1); // -1 implies not in the domain
    preim.resize(parDim(), points.cols());//uninitialized by default
    gsMatrix<T> pt, pr, tmp;

    for (index_t i = 0; i!=pid2.size(); ++i)
    {
        pt = points.col(i);

        for (size_t k = 0; k!= m_patches.size(); ++k)
        {
            if (pid1==(index_t)k) continue; // skip pid1

            pr = m_patches[k]->parameterRange();
            m_patches[k]->invertPoints(pt, tmp);
            if ( (tmp.array() >= pr.col(0).array()).all()
                 && (tmp.array() <= pr.col(1).array()).all() )
            {
                pid2[i] = k;
                preim.col(i) = tmp;
                break;
            }
        }
    }
}

template<class T>
void gsMultiPatch<T>::constructInterfaceRep()
{
    for ( iiterator it = iBegin(); it != iEnd(); ++it ) // for all interfaces
    {
        const gsGeometry<T> & p1 = *m_patches[it->first() .patch];
        const gsGeometry<T> & p2 = *m_patches[it->second().patch];
        m_ifaces[*it] = p1.iface(*it,p2);
    }//end for
}

template<class T>
void gsMultiPatch<T>::constructBoundaryRep()
{
    for ( biterator it = bBegin(); it != bEnd(); ++it ) // for all boundaries
    {
        const gsGeometry<T> & p1 = *m_patches[it->patch];
        m_bdr[*it] = p1.boundary(*it);
    }//end for
}


} // namespace gismo<|MERGE_RESOLUTION|>--- conflicted
+++ resolved
@@ -597,80 +597,6 @@
     return gsAffineFunction<T>(bi.dirMap(bi.first()),bi.dirOrientation(bi.first()) ,box1,box2);
 }
 
-<<<<<<< HEAD
-// template<class T>
-// void gsMultiPatch<T>::repairInterfaces()
-// {
-//     // A bit crude to create a new gsMultiBasis, but this is the fastest
-//     // way to re-use the already existing functions of gsMultiBasis
-//     gsMultiBasis<T> multiBasis(*this);
-//     std::vector< boundaryInterface > bivec = interfaces();
-
-//     size_t kmax = 2*bivec.size();
-//     size_t k = 0;
-//     bool sthChanged = false;
-//     bool changed = false;
-
-//     do
-//     {
-//         sthChanged = false;
-//         //...keep repairing until nothing changes any more
-
-//         // loop over all interfaces
-//         for( size_t i = 0; i < size_t( bivec.size() ); i++ )
-//         {
-//             changed = false;
-
-//             std::vector<index_t> refEltsFirst;
-//             std::vector<index_t> refEltsSecond;
-
-//             // For each interface, find the areas/elements that do not match...
-//             switch( this->dim() )
-//             {
-//             case 2:
-//                 changed = multiBasis.template repairInterfaceFindElements<2>( bivec[i], refEltsFirst, refEltsSecond );
-//                 break;
-//             case 3:
-//                 changed = multiBasis.template repairInterfaceFindElements<3>( bivec[i], refEltsFirst, refEltsSecond );
-//                 break;
-//             default:
-//                 GISMO_ASSERT(false,"wrong dimension");
-//             }
-
-//             if (changed)
-//             {
-//                 gsDebugVar(bivec[i]);
-
-//                 for(index_t k=0; k!=refEltsFirst.size(); k++)
-//                     gsDebugVar(refEltsFirst[k]);
-
-//                 for(index_t k=0; k!=refEltsSecond.size(); k++)
-//                     gsDebugVar(refEltsSecond[k]);
-//             }
-//             // ...and if there are any found, refine the bases accordingly
-//             if( changed )
-//             {
-//                 if( refEltsFirst.size() > 0 )
-//                 {
-//                     int pi( bivec[i].first().patch );
-//                     patch(pi).basis().refineElements_withCoefs( patch(pi).coefs(), refEltsFirst );
-//                 }
-//                 if( refEltsSecond.size() > 0 )
-//                 {
-//                     int pi( bivec[i].second().patch );
-//                     patch(pi).basis().refineElements_withCoefs( patch(pi).coefs(), refEltsSecond );
-//                 }
-//             }
-
-//             sthChanged = sthChanged || changed;
-//         }
-//         k++; // just to be sure this loop cannot go on infinitely
-//     }
-//     while( sthChanged && k <= kmax );
-// }
-
-=======
->>>>>>> 63f6040e
 template<class T>
 bool gsMultiPatch<T>::repairInterface( const boundaryInterface & bi )
 {
