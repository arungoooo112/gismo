--- conflicted
+++ resolved
@@ -68,10 +68,7 @@
     typename gsSparseSolver<Scalar>::LU m_solver;
 
 public:
-<<<<<<< HEAD
-=======
     SpectraMatShiftSolve(const MatrixType&&   ) = delete;
->>>>>>> 2234842c
     SpectraMatShiftSolve(const MatrixType& mat)
     :
     m_mat(mat), m_n(mat.rows())
