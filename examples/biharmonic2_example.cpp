/** @file biharmonic2_example.cpp

    @brief Tutorial on how to use expression assembler and the (approx.) C1 basis function
                to solve the Biharmonic equation

    This file is part of the G+Smo library.

    This Source Code Form is subject to the terms of the Mozilla Public
    License, v. 2.0. If a copy of the MPL was not distributed with this
    file, You can obtain one at http://mozilla.org/MPL/2.0/.

    Author(s): P. Weinmueller
*/

//! [Include namespace]
#include <gismo.h>

#include <gsUnstructuredSplines/gsApproxC1Spline.h>
//#include <gsUnstructuredSplines/gsDPatch.h>

#include <gsIO/gsCSVWriter.h>

using namespace gismo;
//! [Include namespace]

void setMapperForBiharmonic(gsBoundaryConditions<> & bc, gsMappedBasis<2,real_t> & bb2, gsDofMapper & mapper)
{
    mapper.setIdentity(bb2.nPatches(), bb2.size(), 1);

    gsMatrix<index_t> bnd;
    for (typename gsBoundaryConditions<real_t>::const_iterator
                 it = bc.begin("Dirichlet"); it != bc.end("Dirichlet"); ++it)
    {
        bnd = bb2.basis(it->ps.patch).boundary(it->ps.side());
        mapper.markBoundary(it->ps.patch, bnd, 0);
    }

    for (typename gsBoundaryConditions<real_t>::const_iterator
             it = bc.begin("Neumann"); it != bc.end("Neumann"); ++it)
    {
        bnd = bb2.basis(it->ps.patch).boundaryOffset(it->ps.side(),1);
        mapper.markBoundary(it->ps.patch, bnd, 0);
    }

    mapper.finalize();
}

void gsDirichletNeumannValuesL2Projection2(gsMultiPatch<> & mp, gsMultiBasis<> & dbasis, gsBoundaryConditions<> & bc,
                                           gsMappedBasis<2,real_t> & bb2, const expr::gsFeSpace<real_t> & u)
{
    gsDofMapper mapper = u.mapper();

    gsMatrix<index_t> bnd = mapper.findFree(mapper.numPatches()-1);
    gsDofMapper mapperBdy;
    mapperBdy.setIdentity(bb2.nPatches(), bb2.size(), 1);
    mapperBdy.markBoundary(0, bnd, 0);
    mapperBdy.finalize();

    gsExprAssembler<> A(1,1);
    A.setIntegrationElements(dbasis);

    auto G = A.getMap(mp);
    auto uu = A.getSpace(bb2);
    auto g_bdy = A.getBdrFunction(G);

    uu.setupMapper(mapperBdy);
    gsMatrix<real_t> & fixedDofs_A = const_cast<expr::gsFeSpace<real_t>&>(uu).fixedPart();
    fixedDofs_A.setZero( uu.mapper().boundarySize(), 1 );

    real_t lambda = 1e-5;

    A.initSystem();
    A.assembleBdr(bc.get("Dirichlet"), uu * uu.tr() * meas(G));
    A.assembleBdr(bc.get("Dirichlet"), uu * g_bdy * meas(G));
    A.assembleBdr(bc.get("Neumann"),
                  lambda * (igrad(uu, G) * nv(G).normalized()) * (igrad(uu, G) * nv(G).normalized()).tr() * meas(G));
    A.assembleBdr(bc.get("Neumann"),
                  lambda *  (igrad(uu, G) * nv(G).normalized()) * (g_bdy.tr() * nv(G).normalized()) * meas(G));

    gsSparseSolver<>::SimplicialLDLT solver;
    solver.compute( A.matrix() );
    gsMatrix<real_t> & fixedDofs = const_cast<expr::gsFeSpace<real_t>& >(u).fixedPart();
    fixedDofs = solver.solve(A.rhs());
}


int main(int argc, char *argv[])
{
    //! [Parse command line]
    bool plot = false;
    index_t smoothing = 2;

    index_t numRefine  = 3;
    index_t discreteDegree = 3;
    index_t discreteRegularity = 2;
    bool last = false;
    bool info = false;
    bool neumann = false;
    bool nitsche = false;
<<<<<<< HEAD
    bool xml = false;
=======

    std::string xml;
    bool output = false;

>>>>>>> eecc6ec3
    std::string fn;

    index_t geometry = 1000;

    gsCmdLine cmd("Tutorial on solving a Biharmonic problem.");
    cmd.addInt( "s", "smoothing","Smoothing", smoothing );
    cmd.addInt( "p", "discreteDegree","Which discrete degree?", discreteDegree );
    cmd.addInt( "r", "discreteRegularity", "Number of discreteRegularity",  discreteRegularity );
    cmd.addInt( "l", "refinementLoop", "Number of refinementLoop",  numRefine );
    cmd.addString( "f", "file", "Input geometry file", fn );
    cmd.addInt( "g", "geometry", "Which geometry",  geometry );
    cmd.addSwitch("last", "Solve solely for the last level of h-refinement", last);
    cmd.addSwitch("plot", "Create a ParaView visualization file with the solution", plot);
    cmd.addSwitch("info", "Getting the information inside of Approximate C1 basis functions", info);

    cmd.addSwitch("neumann", "Neumann", neumann);
    cmd.addSwitch("nitsche", "Nitsche", nitsche);

<<<<<<< HEAD
    cmd.addSwitch("xml", "Read the option list from the xml file.", xml);
=======
    cmd.addString("x", "xml", "Use the information from the xml file", xml);
    cmd.addSwitch("output", "Output in xml (for python)", output);
>>>>>>> eecc6ec3
    try { cmd.getValues(argc,argv); } catch (int rv) { return rv; }
    //! [Parse command line]

    //! [Initialize data]
    gsMultiPatch<> mp;
    gsBoundaryConditions<> bc;
    gsFunctionExpr<> f, ms;
    gsOptionList optionList;
    //! [Initialize data]

    //! [Read Argument inputs]
    if (xml.empty()) {
        //! [Read geometry]
        std::string string_geo;
        if (fn.empty())
            string_geo = "planar/geometries/g" + util::to_string(geometry) + ".xml";
        else
            string_geo = fn;

        gsInfo << "Filedata: " << string_geo << "\n";
        gsReadFile<>(string_geo, mp);
        mp.clearTopology();
        mp.computeTopology();

        gsFunctionExpr<>source("256*pi*pi*pi*pi*(4*cos(4*pi*x)*cos(4*pi*y) - cos(4*pi*x) - cos(4*pi*y))",2);
        f.swap(source);
        gsInfo << "Source function " << f << "\n";

        gsFunctionExpr<> solution("(cos(4*pi*x) - 1) * (cos(4*pi*y) - 1)",2);
        ms.swap(solution);
        gsInfo << "Exact function " << ms << "\n";

        //! [Boundary condition]
        for (gsMultiPatch<>::const_biterator bit = mp.bBegin(); bit != mp.bEnd(); ++bit)
        {
            // Laplace
            gsFunctionExpr<> laplace ("-16*pi*pi*(2*cos(4*pi*x)*cos(4*pi*y) - cos(4*pi*x) - cos(4*pi*y))",2);

            // Neumann
            gsFunctionExpr<> sol1der("-4*pi*(cos(4*pi*y) - 1)*sin(4*pi*x)",
                                     "-4*pi*(cos(4*pi*x) - 1)*sin(4*pi*y)", 2);

            bc.addCondition(*bit, condition_type::dirichlet, ms);
            if (neumann)
                bc.addCondition(*bit, condition_type::neumann, sol1der);
            else
                bc.addCondition(*bit, condition_type::laplace, laplace);
        }
        bc.setGeoMap(mp);
        gsInfo << "Boundary conditions:\n" << bc << "\n";
        //! [Boundary condition]

<<<<<<< HEAD
    gsOptionList optionList;
    fd.getId(100, optionList); // id=100: assembler options
    gsInfo << "OptionList: " << optionList << "\n";
    if (xml)
    {
        discreteDegree = optionList.getInt("discreteDegree");
        // [...]
    }
    //! [Read input file]
=======
        optionList = cmd;
        gsInfo << "OptionList: " << optionList << "\n";
        gsInfo << "Finished\n";
    }
    //! [Read Argument inputs]

    //! [Read XML file]
    else
    {
        // id=0 Boundary
        // id=1 Source function
        // id=2 Optionlist
        // id=3 Exact solution
        // id=X Geometry (should be last!)
        gsFileData<> fd(xml); // "planar/biharmonic_pde/bvp1.xml"

        // Geometry
        fd.getAnyFirst(mp);
        mp.computeTopology();
        gsInfo << "Multipatch " << mp << "\n";

        // Functions
        fd.getId(1, f); // Source solution
        gsInfo << "Source function " << f << "\n";

        fd.getId(3, ms); // Exact solution
        gsInfo << "Exact function " << ms << "\n";

        // Boundary condition
        fd.getId(0, bc); // id=2: boundary conditions
        bc.setGeoMap(mp);
        gsInfo << "Boundary conditions:\n" << bc << "\n";

        // Option list
        fd.getId(2, optionList); // id=100: assembler options
        gsInfo << "OptionList: " << optionList << "\n";
    }
    //! [Read XML file]

    //! [Read option list]
    discreteDegree = optionList.getInt("discreteDegree");
    discreteRegularity = optionList.getInt("discreteRegularity");
    numRefine = optionList.getInt("refinementLoop");

    nitsche = optionList.getSwitch("nitsche");

    plot = optionList.getSwitch("plot");
    info = optionList.getSwitch("info");
    //! [Read option list]
>>>>>>> eecc6ec3

    //! [Refinement]
    gsMultiBasis<> dbasis(mp, false);//true: poly-splines (not NURBS)

    // Elevate and p-refine the basis to order p + numElevate
    // where p is the highest degree in the bases
    dbasis.setDegree( discreteDegree); // preserve smoothness

    // h-refine each basis
    if (last)
    {
        for (int r =0; r < numRefine; ++r)
            dbasis.uniformRefine(1, discreteDegree-discreteRegularity);
        numRefine = 0;
    }

    // Assume that the condition holds for each patch TODO
    // Refine once
    if (dbasis.basis(0).numElements() < 4)
        dbasis.uniformRefine(1, discreteDegree-discreteRegularity);


    gsInfo << "Patches: "<< mp.nPatches() <<", degree: "<< dbasis.minCwiseDegree() <<"\n";
#ifdef _OPENMP
    gsInfo<< "Available threads: "<< omp_get_max_threads() <<"\n";
#endif
    //! [Refinement]

    //! [Problem setup]
    gsExprAssembler<> A(1,1);
    //gsInfo<<"Active options:\n"<< A.options() <<"\n";

    // Elements used for numerical integration
    A.setIntegrationElements(dbasis);
    gsExprEvaluator<> ev(A);

    // Set the geometry map
    auto G = A.getMap(mp);

    // Set the source term
    auto ff = A.getCoeff(f, G); // Laplace example

    // Set the discretization space
    gsMappedBasis<2,real_t> bb2;
    auto u = nitsche ? A.getSpace(dbasis) : A.getSpace(bb2);

    // The approx. C1 space
    gsSparseMatrix<real_t> global2local;
    gsApproxC1Spline<2,real_t> approxC1(mp,dbasis);
    approxC1.options().setSwitch("info",info);
    approxC1.options().setSwitch("plot",plot);

    // Solution vector and solution variable
    gsMatrix<> solVector;
    auto u_sol = A.getSolution(u, solVector);

    // Recover manufactured solution
    auto u_ex = ev.getVariable(ms, G);
    //! [Problem setup]

    //! [Solver loop]
    gsSparseSolver<>::SimplicialLDLT solver;

    gsVector<> l2err(numRefine+1), h1err(numRefine+1), h2err(numRefine+1),
    IFaceErr(numRefine+1);
    gsInfo<< "(dot1=approxC1construction, dot2=assembled, dot3=solved, dot4=got_error)\n"
        "\nDoFs: ";
    double setup_time(0), ma_time(0), slv_time(0), err_time(0);
    gsStopwatch timer;
    for (int r=0; r<=numRefine; ++r)
    {
        dbasis.uniformRefine(1,discreteDegree -discreteRegularity);

        if (!nitsche)
            approxC1.update(bb2);
        gsInfo<< "." <<std::flush; // Approx C1 construction done

        // Setup the mapper
        if (!nitsche) // MappedBasis
        {
            gsDofMapper map;
            setMapperForBiharmonic(bc, bb2,map);

            // Setup the system
            u.setupMapper(map);
            gsDirichletNeumannValuesL2Projection2(mp, dbasis, bc, bb2, u);
        }
        else // Nitsche
        {
            // Setup the system
            u.setup(bc, dirichlet::user, 0);
        }

        //gsMatrix<real_t> u_fixed_new = u.fixedPart();
        //gsDirichletNeumannValuesL2Projection(u, bc); // Maybe too much memory
        //gsDirichletValuesL2Projection(u, bc);
        //gsInfo<< "Error " << (u.fixedPart()-u_fixed_new).norm() <<"\n";

        // Initialize the system
        A.initSystem();
        setup_time += timer.stop();

        gsInfo<< A.numDofs() <<std::flush;

        timer.restart();
        // Compute the system matrix and right-hand side
        A.assemble(ilapl(u, G) * ilapl(u, G).tr() * meas(G),u * ff * meas(G));

        // Enforce Laplace conditions to right-hand side
        auto g_L = A.getBdrFunction(G); // Set the laplace bdy value
        //auto g_L = A.getCoeff(laplace, G);
        A.assembleBdr(bc.get("Laplace"), (igrad(u, G) * nv(G)) * g_L.tr() );

        // Enforce Neumann conditions to right-hand side
        //A.assembleRhsBc(ilapl(u, G) * (igrad(u_ex) * nv(G)).tr(), bc.neumannSides() );

        real_t penalty  = 4 * ( dbasis.maxCwiseDegree() + dbasis.dim() ) * ( dbasis.maxCwiseDegree() + 1 );
        real_t m_h      = dbasis.basis(0).getMinCellLength(); //*dbasis.basis(0).getMinCellLength();
        real_t mu       = 2 * penalty / m_h;

        if (nitsche)
        {
            gsInfo << "mu: " << mu << "\n";
            /*
            A.assembleIfc(mp.interfaces(), - 0.5 * ((igrad(u.left(), G.left()) - igrad(u.right(), G.right())) * nv(G)) *
                    (ilapl(u.left(), G.left()) + ilapl(u.right(), G.right()))
                    - 0.5 * ((igrad(u.right(), G.right()) - igrad(u.left(), G.left())) * nv(G)) *
                    (ilapl(u.right(), G.right()) + ilapl(u.left(), G.left()))
                    * meas(G)
            );
             */
            real_t alpha = 1;
            //A.assembleIfc(mp.interfaces(), - 0.5 * ((igrad(u.left(), G.left()) * nv(G)) * ilapl(u.left(), G.left()).tr()) * meas(G),
            //A.assembleIfc(mp.interfaces(), + 0.5 * ((igrad(u.right(), G.right()) * nv(G)) * ilapl(u.right(), G.right()).tr()) * meas(G));

            //A.assembleIfc(mp.interfaces(), - 0.5 * ((igrad(u.left(), G.left()) * nv(G.left())) * ilapl(u.right(), G.right()).tr()) * meas(G));
            //A.assembleIfc(mp.interfaces(), + 0.5 * ((igrad(u.right(), G.right()) * nv(G.right())) * ilapl(u.left(), G.left()).tr()) * meas(G));

            //A.assembleIfc(mp.interfaces(), alpha * ((igrad(u.left(), G.left()) * nv(G)) * (igrad(u.left(), G.left()) * nv(G)).tr()) * meas(G));
            //A.assembleIfc(mp.interfaces(), alpha * ((igrad(u.right(), G.right()) * nv(G)) * (igrad(u.right(), G.right()) * nv(G)).tr()) * meas(G));

            //A.assembleIfc(mp.interfaces(), - alpha * ((igrad(u.left(), G.left()) * nv(G)) * (igrad(u.right(), G.right()) * nv(G)).tr()) * meas(G));
            //A.assembleIfc(mp.interfaces(), - alpha * ((igrad(u.right(), G.right()) * nv(G)) * (igrad(u.left(), G.left()) * nv(G)).tr()) * meas(G));

            A.assembleIfc(mp.interfaces(),
                     //B11
                     -alpha*0.5*igrad( u.left() , G.left()) * nv(G).normalized() * (ilapl(u.left(), G.left())).tr()  * meas(G),
                     //B12
                     -alpha*0.5*igrad( u.left()  , G.left()) * nv(G).normalized() * (ilapl(u.right(), G.right())).tr() * meas(G),
                     //B21
                     alpha*0.5*igrad( u.right(), G.right()) * nv(G).normalized() * (ilapl(u.left(), G.left())).tr() * meas(G),
                     //B22
                     alpha*0.5*igrad( u.right() , G.right()) * nv(G).normalized() * (ilapl(u.right(), G.right())).tr() * meas(G),
/*
                     // symmetry
                     beta *0.5*igrad( u_dg.right(), G) * nv(G).normalized() * u_dg.right().tr() * meas(G),
                     -beta *0.5*igrad(u_dg.right(), G) * nv(G).normalized() * u_dg.left() .tr() * meas(G),
                     beta *0.5*igrad( u_dg.left() , G) * nv(G).normalized() * u_dg.right().tr() * meas(G),
                     -beta *0.5*igrad(u_dg.left() , G) * nv(G).normalized() * u_dg.left() .tr() * meas(G),
*/
                     // E11
                      mu * igrad(u.left(), G.left()) * nv(G).normalized() * (igrad(u.left(), G.left()) * nv(G).normalized()).tr() * meas(G),
                     //-E12
                      -mu * (igrad(u.left(), G.left()) * nv(G).normalized()) * (igrad(u.right(), G.right()) * nv(G).normalized()).tr() * meas(G),
                     //-E21
                      -mu * (igrad(u.right(), G.right()) * nv(G).normalized()) * (igrad(u.left(), G.left()) * nv(G).normalized()).tr() * meas(G),
                     // E22
                      mu * igrad(u.right(), G.right()) * nv(G).normalized() * (igrad(u.right(), G.right()) * nv(G).normalized()).tr() * meas(G)
                );
        }

        ma_time += timer.stop();
        gsInfo<< "." <<std::flush;// Assemblying done

        timer.restart();
        solver.compute( A.matrix() );
        solVector = solver.solve(A.rhs());

        slv_time += timer.stop();
        gsInfo<< "." <<std::flush; // Linear solving done

        timer.restart();
        //linferr[r] = ev.max( f-s ) / ev.max(f);

        l2err[r]= math::sqrt( ev.integral( (u_ex - u_sol).sqNorm() * meas(G) ) ); // / ev.integral(f.sqNorm()*meas(G)) );
        h1err[r]= l2err[r] +
            math::sqrt(ev.integral( ( igrad(u_ex) - igrad(u_sol,G) ).sqNorm() * meas(G) )); // /ev.integral( igrad(f).sqNorm()*meas(G) ) );

        h2err[r]= h1err[r] +
                 math::sqrt(ev.integral( ( ihess(u_ex) - ihess(u_sol,G) ).sqNorm() * meas(G) )); // /ev.integral( ihess(f).sqNorm()*meas(G) )

        if (!nitsche)
        {
            gsMatrix<real_t> solFull;
            u_sol.extractFull(solFull);
            gsMappedSpline<2, real_t> mappedSpline(bb2, solFull);

            auto ms_sol = A.getCoeff(mappedSpline);

            IFaceErr[r] = math::sqrt(ev.integralInterface(((igrad(ms_sol.left(), G.left()) -
                                                            igrad(ms_sol.right(), G.right())) *
                                                           nv(G).normalized()).sqNorm() * meas(G)));
        }

        //gsMatrix<> points(2,1);
        //points << 1, 0.5;
        //std::vector<gsMatrix<>> result;
        //bb2.evalAllDers_into(0, points, 1, result);
        //gsDebugVar(result[1].reshape(2,result[1].rows()/2));
        //points << 0, 0.5;
        //bb2.evalAllDers_into(1, points, 1, result);
        //gsDebugVar(result[1].reshape(2,result[1].rows()/2));

        //gsDebugVar(ev.integralInterface((igrad(u_sol.left(),G) * nv(G).normalized()).sqNorm() * meas(G)));
        //gsDebugVar(ev.integralInterface((igrad(u_sol.right(),G) * nv(G).normalized()).sqNorm() * meas(G)));

        //gsDebugVar(ev.integralInterface((igrad(u_sol.left(),G) * nv(G).normalized()
        //- igrad(u_sol.right(),G) * nv(G).normalized()).sqNorm() * meas(G)));

        //gsDebugVar(ev.integralInterface(((igrad(u_sol.left(),G) - igrad(u_sol.right(),G)) * nv(G).normalized()).sqNorm() * meas(G)));

        //gsDebugVar(ev.integralInterface(((igrad(u_sol,G.left()) - igrad(u_sol,G.right())) * nv(G).normalized()).sqNorm() * meas(G)));
        //gsDebugVar(ev.integralInterface(((igrad(u_sol.left(),G.left()) - igrad(u_sol.right(),G.right())) * nv(G).normalized()).sqNorm() * meas(G)));
        //gsDebugVar(ev.integralInterface(((igrad(u_sol.left(),G.left()) - igrad(u_sol.right(),G.right())) * nv(G.left()).normalized()).sqNorm() * meas(G)));

        err_time += timer.stop();
        gsInfo<< ". " <<std::flush; // Error computations done
    } //for loop

    //! [Solver loop]

    timer.stop();
    gsInfo<<"\n\nTotal time: "<< setup_time+ma_time+slv_time+err_time <<"\n";
    gsInfo<<"     Setup: "<< setup_time <<"\n";
    gsInfo<<"  Assembly: "<< ma_time    <<"\n";
    gsInfo<<"   Solving: "<< slv_time   <<"\n";
    gsInfo<<"     Norms: "<< err_time   <<"\n";

    //! [Error and convergence rates]
    gsInfo<< "\nL2 error: "<<std::scientific<<std::setprecision(3)<<l2err.transpose()<<"\n";
    gsInfo<< "H1 error: "<<std::scientific<<h1err.transpose()<<"\n";
    gsInfo<< "H2 error: "<<std::scientific<<h2err.transpose()<<"\n";
    gsInfo<< "Deriv Interface error: "<<std::scientific<<IFaceErr.transpose()<<"\n";

    if (!last && numRefine>0)
    {
        gsInfo<< "\nEoC (L2): " << std::fixed<<std::setprecision(2)
              <<  ( l2err.head(numRefine).array()  /
                   l2err.tail(numRefine).array() ).log().transpose() / std::log(2.0)
                   <<"\n";

        gsInfo<<   "EoC (H1): "<< std::fixed<<std::setprecision(2)
              <<( h1err.head(numRefine).array() /
                  h1err.tail(numRefine).array() ).log().transpose() / std::log(2.0) <<"\n";

        gsInfo<<   "EoC (H2): "<< std::fixed<<std::setprecision(2)
              <<( h2err.head(numRefine).array() /
                  h2err.tail(numRefine).array() ).log().transpose() / std::log(2.0) <<"\n";

        gsInfo<<   "EoC (Iface): "<< std::fixed<<std::setprecision(2)
              <<( IFaceErr.head(numRefine).array() /
                  IFaceErr.tail(numRefine).array() ).log().transpose() / std::log(2.0) <<"\n";
    }
    //! [Error and convergence rates]

    //! [Export visualization in ParaView]
    if (plot)
    {
        gsInfo<<"Plotting in Paraview...\n";
        ev.options().setSwitch("plot.elements", false);
        ev.options().setInt   ("plot.npts"    , 1000);
        ev.writeParaview( u_sol   , G, "solution");
        //ev.writeParaview( u_ex    , G, "solution_ex");
        //ev.writeParaview( grad(s), G, "solution_grad");
        //ev.writeParaview( grad(f), G, "solution_ex_grad");
        //ev.writeParaview( (f-s), G, "error_pointwise");
    }
    else
        gsInfo << "Done. No output created, re-run with --plot to get a ParaView "
                  "file containing the solution.\n";
    //! [Export visualization in ParaView]

    //! [Export data to xml]
    if (output)
    {
        std::string cmdName = "testtest";

        gsMatrix<> error_collection(l2err.rows(), 4);
        error_collection.col(0) = l2err;
        error_collection.col(1) = h1err;
        error_collection.col(2) = h2err;
        error_collection.col(3) = IFaceErr;

        gsFileData<> xml_out;
        xml_out << error_collection;
        // Add solution
        // [...]
        xml_out.save(cmdName);

        gsFileData<> test(cmdName+".xml");
        gsMatrix<> matrix_temp;
        test.getId(0,matrix_temp);
        gsInfo << "Matrix: " << matrix_temp << "\n";
    }
    //! [Export data to xml]

    return EXIT_SUCCESS;

}// end main<|MERGE_RESOLUTION|>--- conflicted
+++ resolved
@@ -97,14 +97,10 @@
     bool info = false;
     bool neumann = false;
     bool nitsche = false;
-<<<<<<< HEAD
-    bool xml = false;
-=======
 
     std::string xml;
     bool output = false;
 
->>>>>>> eecc6ec3
     std::string fn;
 
     index_t geometry = 1000;
@@ -123,12 +119,8 @@
     cmd.addSwitch("neumann", "Neumann", neumann);
     cmd.addSwitch("nitsche", "Nitsche", nitsche);
 
-<<<<<<< HEAD
-    cmd.addSwitch("xml", "Read the option list from the xml file.", xml);
-=======
     cmd.addString("x", "xml", "Use the information from the xml file", xml);
     cmd.addSwitch("output", "Output in xml (for python)", output);
->>>>>>> eecc6ec3
     try { cmd.getValues(argc,argv); } catch (int rv) { return rv; }
     //! [Parse command line]
 
@@ -181,17 +173,6 @@
         gsInfo << "Boundary conditions:\n" << bc << "\n";
         //! [Boundary condition]
 
-<<<<<<< HEAD
-    gsOptionList optionList;
-    fd.getId(100, optionList); // id=100: assembler options
-    gsInfo << "OptionList: " << optionList << "\n";
-    if (xml)
-    {
-        discreteDegree = optionList.getInt("discreteDegree");
-        // [...]
-    }
-    //! [Read input file]
-=======
         optionList = cmd;
         gsInfo << "OptionList: " << optionList << "\n";
         gsInfo << "Finished\n";
@@ -241,7 +222,6 @@
     plot = optionList.getSwitch("plot");
     info = optionList.getSwitch("info");
     //! [Read option list]
->>>>>>> eecc6ec3
 
     //! [Refinement]
     gsMultiBasis<> dbasis(mp, false);//true: poly-splines (not NURBS)
