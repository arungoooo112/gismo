--- conflicted
+++ resolved
@@ -49,11 +49,7 @@
 public:
   memory_safeguard(index_t n)
   {
-<<<<<<< HEAD
     if (T::size(n) > gsSysInfo::getMemoryInBytes())
-=======
-    if (T::size(n) > (real_t)(0.8)*gsSysInfo::getMemoryInBytes())
->>>>>>> 1f7db1ee
       throw std::runtime_error("Insufficient memory");
   }
 };
