--- conflicted
+++ resolved
@@ -50,17 +50,10 @@
 
 <!-- Assembler options -->
 <OptionList id="100">
-<<<<<<< HEAD
-  <int label="numRefine" desc="Number of Uniform h-refinement loops" value="3"/>
-  <int label="discreteDegree" desc="Number of degree elevation steps to perform before solving (Degree 3 == 0)" value="3"/>
-  <int label="discreteRegularity" desc="Number of degree elevation steps to perform before solving (Degree 3 == 0)" value="2"/>
-  <int label="geometry" desc="Which geometry" value="1000"/>
-=======
   <int label="refinementLoop" desc="Number of Uniform h-refinement loops" value="3"/>
   <int label="discreteDegree" desc="Number of degree elevation steps to perform before solving (Degree 3 == 0)" value="0"/>
   <int label="discreteRegularity" desc="Number of degree elevation steps to perform before solving (Degree 3 == 0)" value="0"/>
   <bool label="nitsche" desc="Compute the Nitsche's method" value="0"/>
->>>>>>> eecc6ec3
   <bool label="plot" desc="Plot the solution" value="0"/>
   <bool label="info" desc="Plot the information" value="0"/>
  </OptionList>
